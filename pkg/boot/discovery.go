/*
 * Licensed to the Apache Software Foundation (ASF) under one or more
 * contributor license agreements.  See the NOTICE file distributed with
 * this work for additional information regarding copyright ownership.
 * The ASF licenses this file to You under the Apache License, Version 2.0
 * (the "License"); you may not use this file except in compliance with
 * the License.  You may obtain a copy of the License at
 *
 *     http://www.apache.org/licenses/LICENSE-2.0
 *
 * Unless required by applicable law or agreed to in writing, software
 * distributed under the License is distributed on an "AS IS" BASIS,
 * WITHOUT WARRANTIES OR CONDITIONS OF ANY KIND, either express or implied.
 * See the License for the specific language governing permissions and
 * limitations under the License.
 */

package boot

import (
	"context"
	"fmt"
	"io/ioutil"
	"path/filepath"
	"regexp"
	"sort"
	"strconv"
	"strings"
	"sync"
)

import (
	"github.com/pkg/errors"

	"gopkg.in/yaml.v3"
)

import (
	"github.com/arana-db/arana/pkg/config"
	"github.com/arana-db/arana/pkg/proto/rule"
	rrule "github.com/arana-db/arana/pkg/runtime/rule"
	"github.com/arana-db/arana/pkg/util/file"
	"github.com/arana-db/arana/pkg/util/log"
)

var _ Discovery = (*discovery)(nil)

var (
	_regexpTable     *regexp.Regexp
	_regexpTableOnce sync.Once
)

var (
	_regexpRuleExpr     *regexp.Regexp
	_regexpRuleExprSync sync.Once
)

func getTableRegexp() *regexp.Regexp {
	_regexpTableOnce.Do(func() {
		_regexpTable = regexp.MustCompile("([a-zA-Z0-9\\-_]+)\\.([a-zA-Z0-9\\\\-_]+)")
	})
	return _regexpTable
}

func getRuleExprRegexp() *regexp.Regexp {
	_regexpRuleExprSync.Do(func() {
		_regexpRuleExpr = regexp.MustCompile(`([a-zA-Z0-9_]+)\(\s*([0-9]|[1-9][0-9]+)?\s*\)`)
	})
	return _regexpRuleExpr
}

type Cluster struct {
	Tenant string
	Type   config.DataSourceType
}

type Discovery interface {

	// Init 初始化
	Init(ctx context.Context) error
	// ListTenants
	ListTenants(ctx context.Context) ([]string, error)
	// GetTable
	GetTenant(ctx context.Context, tenant string) (*config.Tenant, error)

	// ListListeners
	ListListeners(ctx context.Context) ([]*config.Listener, error)
	// ListFilters
	ListFilters(ctx context.Context) ([]*config.Filter, error)

	// ListClusters lists the cluster names.
	ListClusters(ctx context.Context) ([]string, error)
	// GetCluster
	GetCluster(ctx context.Context, cluster string) (*Cluster, error)
	// ListGroups lists the group names.
	ListGroups(ctx context.Context, cluster string) ([]string, error)

	// ListNodes lists the node names.
	ListNodes(ctx context.Context, cluster, group string) ([]string, error)
	// GetNode returns the node info.
	GetNode(ctx context.Context, cluster, group, node string) (*config.Node, error)

	// ListTables lists the table names.
	ListTables(ctx context.Context, cluster string) ([]string, error)
	// GetTable returns the table info.
	GetTable(ctx context.Context, cluster, table string) (*rule.VTable, error)
<<<<<<< HEAD

	GetConfigCenter() *config.Center
=======
>>>>>>> 3d3271d3
}

type discovery struct {
	path    string
	options *BootOptions
	c       *config.Center
}

func (fp *discovery) Init(ctx context.Context) error {
	if err := fp.loadBootOptions(); err != nil {
		return err
	}

	if err := fp.initConfigCenter(); err != nil {
		return err
	}

	return nil
}

func (fp *discovery) loadBootOptions() error {
	content, err := ioutil.ReadFile(fp.path)
	if err != nil {
		err = errors.Wrap(err, "failed to load config")
		return err
	}

	if !file.IsYaml(fp.path) {
		err = errors.Errorf("invalid config file format: %s", filepath.Ext(fp.path))
		return err
	}

	var cfg BootOptions
	if err = yaml.Unmarshal(content, &cfg); err != nil {
		err = errors.Wrapf(err, "failed to unmarshal config")
		return err
	}

	fp.options = &cfg
	return nil
}

func (fp *discovery) initConfigCenter() error {
	c, err := config.NewCenter(*fp.options.Config)
	if err != nil {
		return err
	}

	fp.c = c

	return nil
}

<<<<<<< HEAD
func (fp *discovery) GetConfigCenter() *config.Center {
	return fp.c
}

=======
>>>>>>> 3d3271d3
func (fp *discovery) GetCluster(ctx context.Context, cluster string) (*Cluster, error) {
	exist, ok := fp.loadCluster(cluster)
	if !ok {
		return nil, nil
	}

	return &Cluster{
		Tenant: exist.Tenant,
		Type:   exist.Type,
	}, nil
}

func (fp *discovery) ListTenants(ctx context.Context) ([]string, error) {

	cfg, err := fp.c.Load()
	if err != nil {
		return nil, err
	}

	var tenants []string
	for _, it := range cfg.Data.Tenants {
		tenants = append(tenants, it.Name)
	}
	return tenants, nil
}

func (fp *discovery) GetTenant(ctx context.Context, tenant string) (*config.Tenant, error) {
	cfg, err := fp.c.Load()
	if err != nil {
		return nil, err
	}

	for _, it := range cfg.Data.Tenants {
		if it.Name == tenant {
			return it, nil
		}
	}
	return nil, nil
}

func (fp *discovery) ListListeners(ctx context.Context) ([]*config.Listener, error) {
	cfg, err := fp.c.Load()
	if err != nil {
		return nil, err
	}

	return cfg.Data.Listeners, nil
}

func (fp *discovery) ListFilters(ctx context.Context) ([]*config.Filter, error) {
	cfg, err := fp.c.Load()
	if err != nil {
		return nil, err
	}

	return cfg.Data.Filters, nil
}

func (fp *discovery) ListClusters(ctx context.Context) ([]string, error) {
	cfg, err := fp.c.Load()
	if err != nil {
		return nil, err
	}

	clusters := make([]string, 0, len(cfg.Data.DataSourceClusters))
	for _, it := range cfg.Data.DataSourceClusters {
		clusters = append(clusters, it.Name)
	}

	return clusters, nil
}

func (fp *discovery) ListGroups(ctx context.Context, cluster string) ([]string, error) {
	bingo, ok := fp.loadCluster(cluster)
	if !ok {
		return nil, nil
	}
	groups := make([]string, 0, len(bingo.Groups))
	for _, it := range bingo.Groups {
		groups = append(groups, it.Name)
	}

	return groups, nil
}

func (fp *discovery) ListNodes(ctx context.Context, cluster, group string) ([]string, error) {
	bingo, ok := fp.loadGroup(cluster, group)
	if !ok {
		return nil, nil
	}

	var nodes []string
	for _, it := range bingo.Nodes {
		nodes = append(nodes, it.Name)
	}

	return nodes, nil
}

func (fp *discovery) ListTables(ctx context.Context, cluster string) ([]string, error) {
	cfg, err := fp.c.Load()
	if err != nil {
		return nil, err
	}

	var tables []string
	for _, it := range fp.loadTables(cfg, cluster) {
		_, tb, _ := parseTable(it.Name)
		tables = append(tables, tb)
	}
	sort.Strings(tables)
	return tables, nil
}

func (fp *discovery) GetNode(ctx context.Context, cluster, group, node string) (*config.Node, error) {
	bingo, ok := fp.loadGroup(cluster, group)
	if !ok {
		return nil, nil
	}
	for _, it := range bingo.Nodes {
		if it.Name == node {
			return it, nil
		}
	}
	return nil, nil
}

func (fp *discovery) GetTable(ctx context.Context, cluster, table string) (*rule.VTable, error) {
	cfg, err := fp.c.Load()
	if err != nil {
		return nil, err
	}

	exist, ok := fp.loadTables(cfg, cluster)[table]
	if !ok {
		return nil, nil
	}
	var vt rule.VTable

	var (
		topology           rule.Topology
		dbFormat, tbFormat string
		dbBegin, tbBegin   int
		dbEnd, tbEnd       int
	)

	if exist.Topology != nil {
		if len(exist.Topology.DbPattern) > 0 {
			if dbFormat, dbBegin, dbEnd, err = parseTopology(exist.Topology.DbPattern); err != nil {
				return nil, errors.WithStack(err)
			}
		}
		if len(exist.Topology.TblPattern) > 0 {
			if tbFormat, tbBegin, tbEnd, err = parseTopology(exist.Topology.TblPattern); err != nil {
				return nil, errors.WithStack(err)
			}
		}
	}
	topology.SetRender(getRender(dbFormat), getRender(tbFormat))

	var (
		keys                 map[string]struct{}
		dbSharder, tbSharder map[string]rule.ShardComputer
	)
	for _, it := range exist.DbRules {
		var shd rule.ShardComputer
		if shd, err = toSharder(it); err != nil {
			return nil, err
		}
		if dbSharder == nil {
			dbSharder = make(map[string]rule.ShardComputer)
		}
		if keys == nil {
			keys = make(map[string]struct{})
		}
		dbSharder[it.Column] = shd
		keys[it.Column] = struct{}{}
	}

	for _, it := range exist.TblRules {
		var shd rule.ShardComputer
		if shd, err = toSharder(it); err != nil {
			return nil, err
		}
		if tbSharder == nil {
			tbSharder = make(map[string]rule.ShardComputer)
		}
		if keys == nil {
			keys = make(map[string]struct{})
		}
		tbSharder[it.Column] = shd
		keys[it.Column] = struct{}{}
	}

	for k := range keys {
		var (
			shd                    rule.ShardComputer
			dbMetadata, tbMetadata *rule.ShardMetadata
		)
		if shd, ok = dbSharder[k]; ok {
			dbMetadata = &rule.ShardMetadata{

				Computer: shd,
				Stepper:  rule.DefaultNumberStepper,
			}
			if dbBegin >= 0 && dbEnd >= 0 {
				dbMetadata.Steps = 1 + dbEnd - dbBegin
			}
		}
		if shd, ok = tbSharder[k]; ok {
			tbMetadata = &rule.ShardMetadata{
				Computer: shd,
				Stepper:  rule.DefaultNumberStepper,
			}
			if tbBegin >= 0 && tbEnd >= 0 {
				tbMetadata.Steps = 1 + tbEnd - tbBegin
			}
		}
		vt.SetShardMetadata(k, dbMetadata, tbMetadata)

		tpRes := make(map[int][]int)
		rng, _ := tbMetadata.Stepper.Ascend(0, tbMetadata.Steps)
		for rng.HasNext() {
			var (
				seed  = rng.Next()
				dbIdx = -1
				tbIdx = -1
			)
			if dbMetadata != nil {
				if dbIdx, err = dbMetadata.Computer.Compute(seed); err != nil {
					return nil, errors.WithStack(err)
				}
			}
			if tbMetadata != nil {
				if tbIdx, err = tbMetadata.Computer.Compute(seed); err != nil {
					return nil, errors.WithStack(err)
				}
			}
			tpRes[dbIdx] = append(tpRes[dbIdx], tbIdx)
		}

		for dbIndex, tbIndexes := range tpRes {
			topology.SetTopology(dbIndex, tbIndexes...)
		}
	}

	if exist.AllowFullScan {
		vt.SetAllowFullScan(true)
	}

	// TODO: process attributes
	_ = exist.Attributes["sql_max_limit"]

	vt.SetTopology(&topology)

	return &vt, nil
}

func (fp *discovery) loadCluster(cluster string) (*config.DataSourceCluster, bool) {
	cfg, err := fp.c.Load()
	if err != nil {
		return nil, false
	}

	for _, it := range cfg.Data.DataSourceClusters {
		if it.Name == cluster {
			return it, true
		}
	}
	return nil, false
}

func (fp *discovery) loadGroup(cluster, group string) (*config.Group, bool) {
	bingo, ok := fp.loadCluster(cluster)
	if !ok {
		return nil, false
	}
	for _, it := range bingo.Groups {
		if it.Name == group {
			return it, true
		}
	}
	return nil, false
}

func (fp *discovery) loadTables(cfg *config.Configuration, cluster string) map[string]*config.Table {

	var tables map[string]*config.Table
	for _, it := range cfg.Data.ShardingRule.Tables {
		db, tb, err := parseTable(it.Name)
		if err != nil {
			log.Warnf("skip parsing table rule: %v", err)
			continue
		}
		if db != cluster {
			continue
		}
		if tables == nil {
			tables = make(map[string]*config.Table)
		}
		tables[tb] = it
	}
	return tables
}

var (
	_regexpTopology     *regexp.Regexp
	_regexpTopologyOnce sync.Once
)

func getTopologyRegexp() *regexp.Regexp {
	_regexpTopologyOnce.Do(func() {
		_regexpTopology = regexp.MustCompile(`\${(?P<begin>[0-9]+)\.\.\.(?P<end>[0-9]+)}`)
	})
	return _regexpTopology
}

func parseTopology(input string) (format string, begin, end int, err error) {
	mats := getTopologyRegexp().FindAllStringSubmatch(input, -1)

	if len(mats) < 1 {
		format = input
		begin = -1
		end = -1
		return
	}

	if len(mats) > 1 {
		err = errors.Errorf("invalid topology expression: %s", input)
		return
	}

	var (
		beginStr, endStr string
	)
	for i := 1; i < len(mats[0]); i++ {
		switch getTopologyRegexp().SubexpNames()[i] {
		case "begin":
			beginStr = mats[0][i]
		case "end":
			endStr = mats[0][i]
		}
	}

	if len(beginStr) != len(endStr) {
		err = errors.Errorf("invalid topology expression: %s", input)
		return
	}

	format = getTopologyRegexp().ReplaceAllString(input, fmt.Sprintf(`%%0%dd`, len(beginStr)))
	begin, _ = strconv.Atoi(strings.TrimLeft(beginStr, "0"))
	end, _ = strconv.Atoi(strings.TrimLeft(endStr, "0"))
	return
}

func toSharder(input *config.Rule) (rule.ShardComputer, error) {
	mat := getRuleExprRegexp().FindStringSubmatch(input.Expr)
	if len(mat) != 3 {
		return nil, errors.Errorf("invalid shard rule: %s", input.Expr)
	}

	var (
		computer rule.ShardComputer
		method   = mat[1]
		n, _     = strconv.Atoi(mat[2])
	)

	switch method {
	case string(rrule.ModShard):
		computer = rrule.NewModShard(n)
	case string(rrule.HashMd5Shard):
		computer = rrule.NewHashMd5Shard(n)
	case string(rrule.HashBKDRShard):
		computer = rrule.NewHashBKDRShard(n)
	case string(rrule.HashCrc32Shard):
		computer = rrule.NewHashCrc32Shard(n)
	default:
		return nil, errors.Errorf("invalid shard rule: %s", input.Expr)
	}
	return computer, nil
}

func getRender(format string) func(int) string {
	if strings.ContainsRune(format, '%') {
		return func(i int) string {
			return fmt.Sprintf(format, i)
		}
	}
	return func(i int) string {
		return format
	}
}

func parseTable(input string) (db, tbl string, err error) {
	mat := getTableRegexp().FindStringSubmatch(input)
	if len(mat) < 1 {
		err = errors.Errorf("invalid table name: %s", input)
		return
	}
	db = mat[1]
	tbl = mat[2]
	return
}

func NewProvider(path string) Discovery {
	return &discovery{
		path: path,
	}
}<|MERGE_RESOLUTION|>--- conflicted
+++ resolved
@@ -104,11 +104,9 @@
 	ListTables(ctx context.Context, cluster string) ([]string, error)
 	// GetTable returns the table info.
 	GetTable(ctx context.Context, cluster, table string) (*rule.VTable, error)
-<<<<<<< HEAD
-
+
+	// GetConfigCenter
 	GetConfigCenter() *config.Center
-=======
->>>>>>> 3d3271d3
 }
 
 type discovery struct {
@@ -162,13 +160,10 @@
 	return nil
 }
 
-<<<<<<< HEAD
 func (fp *discovery) GetConfigCenter() *config.Center {
 	return fp.c
 }
 
-=======
->>>>>>> 3d3271d3
 func (fp *discovery) GetCluster(ctx context.Context, cluster string) (*Cluster, error) {
 	exist, ok := fp.loadCluster(cluster)
 	if !ok {
