--- conflicted
+++ resolved
@@ -211,11 +211,9 @@
 	// Init initializes discovery with context
 	Init(ctx context.Context) error
 
-<<<<<<< HEAD
 	// InitTrace distributed tracing
 	InitTrace(ctx context.Context) error
-=======
+
 	// InitTenant initializes tenant (just a workaround, TBD)
 	InitTenant(tenant string) error
->>>>>>> 25bcadae
 }