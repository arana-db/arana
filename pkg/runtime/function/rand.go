/*
 * Licensed to the Apache Software Foundation (ASF) under one or more
 * contributor license agreements.  See the NOTICE file distributed with
 * this work for additional information regarding copyright ownership.
 * The ASF licenses this file to You under the Apache License, Version 2.0
 * (the "License"); you may not use this file except in compliance with
 * the License.  You may obtain a copy of the License at
 *
 *     http://www.apache.org/licenses/LICENSE-2.0
 *
 * Unless required by applicable law or agreed to in writing, software
 * distributed under the License is distributed on an "AS IS" BASIS,
 * WITHOUT WARRANTIES OR CONDITIONS OF ANY KIND, either express or implied.
 * See the License for the specific language governing permissions and
 * limitations under the License.
 */

package function

import (
	"context"
	"math/rand"
)

import (
	"github.com/pkg/errors"
<<<<<<< HEAD

	"github.com/spf13/cast"
=======
>>>>>>> 88a5f06e
)

import (
	"github.com/arana-db/arana/pkg/proto"
)

const FuncRand = "RAND"

var _ proto.Func = (*randFunc)(nil)

func init() {
	proto.RegisterFunc(FuncRand, randFunc{})
}

type randFunc struct{}

// Apply rand func
func (c randFunc) Apply(ctx context.Context, inputs ...proto.Valuer) (proto.Value, error) {
	if len(inputs) < 1 {
		return proto.NewValueFloat64(rand.Float64()), nil
	}

	var seed int64
	val, err := inputs[0].Value(ctx)
	if err != nil {
		return nil, errors.WithStack(err)
	}

	if val != nil {
		seed, _ = val.Int64()
	}

	return c.rand(seed), nil
}

// rand Returns a random floating-point value v in the range 0 <= v < 1.0
func (c randFunc) rand(value int64) proto.Value {
	r := rand.New(rand.NewSource(value))
	return proto.NewValueFloat64(r.Float64())
}

func (c randFunc) NumInput() int {
	return 0
}<|MERGE_RESOLUTION|>--- conflicted
+++ resolved
@@ -24,11 +24,6 @@
 
 import (
 	"github.com/pkg/errors"
-<<<<<<< HEAD
-
-	"github.com/spf13/cast"
-=======
->>>>>>> 88a5f06e
 )
 
 import (
