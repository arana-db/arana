--- conflicted
+++ resolved
@@ -23,11 +23,6 @@
 )
 
 import (
-<<<<<<< HEAD
-	gxbig "github.com/dubbogo/gost/math/big"
-
-=======
->>>>>>> 88a5f06e
 	"github.com/pkg/errors"
 
 	"github.com/shopspring/decimal"
