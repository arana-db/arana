/*
 * Licensed to the Apache Software Foundation (ASF) under one or more
 * contributor license agreements.  See the NOTICE file distributed with
 * this work for additional information regarding copyright ownership.
 * The ASF licenses this file to You under the Apache License, Version 2.0
 * (the "License"); you may not use this file except in compliance with
 * the License.  You may obtain a copy of the License at
 *
 *     http://www.apache.org/licenses/LICENSE-2.0
 *
 * Unless required by applicable law or agreed to in writing, software
 * distributed under the License is distributed on an "AS IS" BASIS,
 * WITHOUT WARRANTIES OR CONDITIONS OF ANY KIND, either express or implied.
 * See the License for the specific language governing permissions and
 * limitations under the License.
 */

package ast

import (
	"strings"
	"testing"
)

import (
	"github.com/stretchr/testify/assert"
)

func TestParse(t *testing.T) {
	var (
		stmt Statement
		err  error
	)

	for _, sql := range []string{
		"select connection_id()",
		"select 1",
		"select * from student as foo where `name` = if(1>2, 1, 2)",
		"select * from employees limit 1",
		`SELECT CONCAT("'", user, "'@'",host,"'") FROM mysql.user`,
		"select * from student where uid = abs(-11)",
		"select * from student where uid = 1 limit 3 offset ?",
		"select case count(*) when 0 then -3.14 else 2.17 end as xxx from student where uid in (-1,-2,-3)",
		"select * from tb_user a where (uid >= ? AND uid <= ?)",
		"SELECT (2021 - birth_year) as AGE, count(1) as amount from student where uid between 1 and 10 group by (2021-birth_year)",
		"select * from student where uid = !0",
	} {
		t.Run(sql, func(t *testing.T) {
			_, stmt, err = Parse(sql)
			assert.NoError(t, err)
			t.Log("stmt:", stmt)
		})
	}

	// 1. select statement
	_, stmt, err = Parse("select * from student as foo where `name` = if(1>2, 1, 2) order by age")
	assert.NoError(t, err, "parse+conv ast failed")
	t.Logf("stmt:%+v", stmt)

	// 2. delete statement
	_, deleteStmt, err := Parse("delete from student as foo where `name` = if(1>2, 1, 2)")
	assert.NoError(t, err, "parse+conv ast failed")
	t.Logf("stmt:%+v", deleteStmt)

	// 3. insert statements
	_, insertStmtWithSetClause, err := Parse("insert into sink set a=77, b='88'")
	assert.NoError(t, err, "parse+conv ast failed")
	t.Logf("stmt:%+v", insertStmtWithSetClause)

	_, insertStmtWithValues, err := Parse("insert into sink values(1, '2')")
	assert.NoError(t, err, "parse+conv ast failed")
	t.Logf("stmt:%+v", insertStmtWithValues)

	_, insertStmtWithOnDuplicateUpdates, err := Parse(
		"insert into sink (a, b) values(1, '2') on duplicate key update a=a+1",
	)
	assert.NoError(t, err, "parse+conv ast failed")
	t.Logf("stmt:%+v", insertStmtWithOnDuplicateUpdates)

	// 4. update statement
	_, updateStmt, err := Parse(
		"update source set a=a+1, b=b+2 where a>1 order by a limit 5",
	)
	assert.NoError(t, err, "parse+conv ast failed")
	t.Logf("stmt:%+v", updateStmt)
}

func TestParse_UnionStmt(t *testing.T) {
	type tt struct {
		input  string
		expect string
	}

	for _, next := range []tt{
		{"select 1 union select 2", "SELECT 1 UNION SELECT 2"},
		{"select 1 union distinct select 2", "SELECT 1 UNION SELECT 2"},
		{"select 1 union all select 2", "SELECT 1 UNION ALL SELECT 2"},
		{"select id,uid,name,nickname from student where uid in (?,?,?) union all select id,uid,name,nickname from tb_user where uid in (?,?,?)", "SELECT `id`,`uid`,`name`,`nickname` FROM `student` WHERE `uid` IN (?,?,?) UNION ALL SELECT `id`,`uid`,`name`,`nickname` FROM `tb_user` WHERE `uid` IN (?,?,?)"},
	} {
		t.Run(next.input, func(t *testing.T) {
			_, stmt, err := Parse(next.input)
			assert.NoError(t, err, "should parse ok")
			assert.IsType(t, (*UnionSelectStatement)(nil), stmt, "should be union statement")

			actual, err := RestoreToString(RestoreDefault, stmt.(Restorer))
			assert.NoError(t, err, "should restore ok")
			assert.Equal(t, next.expect, actual)
		})
	}
}

func TestParse_SelectStmt(t *testing.T) {
	type tt struct {
		input  string
		expect string
	}

	for _, next := range []tt{
		{"select * from a left join b on a.k = b.k", "SELECT * FROM `a` LEFT JOIN `b` ON `a`.`k` = `b`.`k`"},
		{"select * from foo as a left join bar as b on a.k = b.k", "SELECT * FROM `foo` AS `a` LEFT JOIN `bar` AS `b` ON `a`.`k` = `b`.`k`"},
		{"select @@version", "SELECT @@`version`"},
		{"select * from student for update", "SELECT * FROM `student` FOR UPDATE"},
		{"select connection_id()", "SELECT CONNECTION_ID()"},
		{`SELECT CONCAT("'", user, "'@'",host,"'") FROM mysql.user`, "SELECT CONCAT('\\'',`user`,'\\'@\\'',`host`,'\\'') FROM `mysql`.`user`"},
		{"select * from student where uid = abs(-11)", "SELECT * FROM `student` WHERE `uid` = ABS(-11)"},
		{"select * from student where uid = 1 limit 3 offset ?", "SELECT * FROM `student` WHERE `uid` = 1 LIMIT ?,3"},
		//{"select case count(*) when 0 then -3.14 else 2.17 end as xxx from student where uid in (-1,-2,-3)", "SELECT CASE COUNT(*) WHEN 0 THEN -3.14 ELSE 2.17 END AS `xxx` FROM `student` WHERE `uid` IN (-1,-2,-3)"},
		{"select * from tb_user a where (uid >= ? AND uid <= ?)", "SELECT * FROM `tb_user` AS `a` WHERE (`uid` >= ? AND `uid` <= ?)"},
		{"SELECT (2021 - birth_year) as AGE, count(1) as amount from student where uid between 1 and 10 group by (2021-birth_year)", "SELECT (2021-`birth_year`) AS `AGE`,COUNT(1) AS `amount` FROM `student` WHERE `uid` BETWEEN 1 AND 10 GROUP BY (2021-`birth_year`)"},
		{"select * from student where uid = !0", "SELECT * FROM `student` WHERE `uid` = !0"},
		{"select convert(col using 'utf8')", "SELECT CONVERT(`col` USING utf8)"},
		{"select convert('foo' using utf8mb4)", "SELECT CONVERT('foo' USING utf8mb4)"},
		{"select convert(3.14,signed)", "SELECT CONVERT(3.14, SIGNED)"},
		{"select cast(3.14 as signed)", "SELECT CAST(3.14 AS SIGNED)"},
		{"select cast(3.14 as decimal(6,2))", "SELECT CAST(3.14 AS DECIMAL(6,2))"},
		{"select cast(3.14 as char(6))", "SELECT CAST(3.14 AS CHAR(6))"},
		//{"select cast('foo' as nchar(1))", "SELECT CAST('foo' AS NCHAR(1))"},
		{"select * from student force index(uk_uid) where uid in (1,2,3)", "SELECT * FROM `student` FORCE INDEX(`uk_uid`) WHERE `uid` IN (1,2,3)"},
		{"select * from student PARTITION (foo,bar) as foobar", "SELECT * FROM `student` PARTITION (`foo`,`bar`) AS `foobar`"},
		{"select IF(sum(gender),1,0)+1 as xy from tb_user where uid in (7777, 10099) or uid between 10000 and 10004", "SELECT IF(SUM(`gender`),1,0)+1 AS `xy` FROM `tb_user` WHERE `uid` IN (7777,10099) OR `uid` BETWEEN 10000 AND 10004"},
		{"select * from tb_user where uid is not null and uid = 10001", "SELECT * FROM `tb_user` WHERE `uid` IS NOT NULL AND `uid` = 10001"},
		{"select * from student where uid = case when 2>1 then ? end", "SELECT * FROM `student` WHERE `uid` = CASE WHEN 2 > 1 THEN ? END"},
		{"select * from student where uid = case when 2<>2 then ? end", "SELECT * FROM `student` WHERE `uid` = CASE WHEN 2 <> 2 THEN ? END"},
		{"select * from student where uid = case when 1=2 then 1 else ? end", "SELECT * FROM `student` WHERE `uid` = CASE WHEN 1 = 2 THEN 1 ELSE ? END"},
		{"select * from student where uid = case when 1=2 then 1 when 1=1 then 33 else 31 end", "SELECT * FROM `student` WHERE `uid` = CASE WHEN 1 = 2 THEN 1 WHEN 1 = 1 THEN 33 ELSE 31 END"},
		{"select * from student where uid = ABS(case when IF(1=2,true,false) then 1 else ? end)", "SELECT * FROM `student` WHERE `uid` = ABS(CASE WHEN IF(1 = 2,1,0) THEN 1 ELSE ? END)"}, // FIXME: use true/false instead of 1/0
		{"select * from student where uid = ABS(1-1+(case when IF(1=?,2,1)-1 then 1 else ? end))", "SELECT * FROM `student` WHERE `uid` = ABS(1-1+(CASE WHEN IF(1 = ?,2,1)-1 THEN 1 ELSE ? END))"},
		{"select * from student where uid = case (4%5) when 1 then 1 when 4 then ? else 0 end", "SELECT * FROM `student` WHERE `uid` = CASE (4%5) WHEN 1 THEN 1 WHEN 4 THEN ? ELSE 0 END"},
		//{"select birth_year,gender,count(*) as cnt from student where uid between 1 and 100 group by birth_year,gender having count(*)>5", "SELECT `birth_year`,`gender`,COUNT(*) AS `cnt` FROM `student` WHERE `uid` BETWEEN 1 AND 100 GROUP BY `birth_year`,`gender` HAVING COUNT(*) > 5"},
		{`select * from (select id,uid from student where uid in(1,?,?)) as aaa`, "SELECT * FROM (SELECT `id`,`uid` FROM `student` WHERE `uid` IN (1,?,?)) AS `aaa`"},
		//{"select count(*) from student where aaa.uid = 1", "SELECT COUNT(*) FROM `student` WHERE `aaa`.`uid` = 1"},
		{`select * from (select id,uid from student where uid in(1,2,3) union all select id,uid from student where uid in (?,?)) as aaa where aaa.uid=?`, "SELECT * FROM (SELECT `id`,`uid` FROM `student` WHERE `uid` IN (1,2,3) UNION ALL SELECT `id`,`uid` FROM `student` WHERE `uid` IN (?,?)) AS `aaa` WHERE `aaa`.`uid` = ?"},
		{"select * from student where not uid = 1", "SELECT * FROM `student` WHERE not `uid` = 1"},
		{"select * from student where name not regexp '^Ch+'", "SELECT * FROM `student` WHERE `name` NOT REGEXP '^Ch+'"},
		{"select date_add(NOW(), interval 1 hour)", "SELECT DATE_ADD(NOW(),INTERVAL 1 HOUR)"},
		{"select distinct gender from student where uid in (1,2,3,4)", "SELECT DISTINCT `gender` FROM `student` WHERE `uid` IN (1,2,3,4)"},
		{"select distinct(gender) from student where uid in (1,2,3,4)", "SELECT DISTINCT (`gender`) FROM `student` WHERE `uid` IN (1,2,3,4)"},
		{"select * from foo inner join bar on foo.x = bar.y", "SELECT * FROM `foo` INNER JOIN `bar` ON `foo`.`x` = `bar`.`y`"},
		{"select * from foo left outer join bar on foo.x = bar.y", "SELECT * FROM `foo` LEFT JOIN `bar` ON `foo`.`x` = `bar`.`y`"},
		{"select null as pkid", "SELECT NULL AS `pkid`"},
	} {
		t.Run(next.input, func(t *testing.T) {
			_, stmt, err := Parse(next.input)
			assert.NoError(t, err, "should parse ok")
			assert.IsType(t, (*SelectStatement)(nil), stmt, "should be select statement")

			actual, err := RestoreToString(RestoreDefault, stmt.(Restorer))
			assert.NoError(t, err, "should restore ok")
			assert.Equal(t, next.expect, actual)
		})
	}
}

func TestParse_DeleteStmt(t *testing.T) {
	type tt struct {
		input  string
		expect string
	}

	for _, it := range []tt{
		{"delete from student where id = 1 limit 1", "DELETE FROM `student` WHERE `id` = 1 LIMIT 1"},
		{"delete low_priority quick ignore from student where id = 1", "DELETE LOW_PRIORITY QUICK IGNORE FROM `student` WHERE `id` = 1"},
	} {
		t.Run(it.input, func(t *testing.T) {
			_, stmt, err := Parse(it.input)
			assert.NoError(t, err)
			assert.IsType(t, (*DeleteStatement)(nil), stmt, "should be delete statement")

			actual, err := RestoreToString(RestoreDefault, stmt.(Restorer))
			assert.NoError(t, err, "should restore ok")
			assert.Equal(t, it.expect, actual)
		})
	}
}

func TestParse_DescribeStatement(t *testing.T) {
	type tt struct {
		input  string
		expect string
	}

	for _, it := range []tt{
		{"desc foobar", "DESC `foobar`"},
	} {
		t.Run(it.input, func(t *testing.T) {
			_, stmt, err := Parse(it.input)
			assert.NoError(t, err)
			assert.IsType(t, (*DescribeStatement)(nil), stmt, "should be describe statement")

			actual, err := RestoreToString(RestoreDefault, stmt.(Restorer))
			assert.NoError(t, err, "should restore ok")
			assert.Equal(t, it.expect, actual)
		})
	}
}

func TestParse_ShowStatement(t *testing.T) {
	type tt struct {
		input     string
		expectTyp interface{}
		expect    string
	}

	for _, it := range []tt{
		{"show databases", (*ShowDatabases)(nil), "SHOW DATABASES"},
		{"show databases like '%foo%'", (*ShowDatabases)(nil), "SHOW DATABASES LIKE '%foo%'"},
		{"show databases where name = 'foobar'", (*ShowDatabases)(nil), "SHOW DATABASES WHERE `name` = 'foobar'"},
		{"show open tables", (*ShowOpenTables)(nil), "SHOW OPEN TABLES"},
		{"show open tables in foobar", (*ShowOpenTables)(nil), "SHOW OPEN TABLES IN `foobar`"},
		{"show open tables like '%foo%'", (*ShowOpenTables)(nil), "SHOW OPEN TABLES LIKE '%foo%'"},
		{"show open tables where name = 'foo'", (*ShowOpenTables)(nil), "SHOW OPEN TABLES WHERE `name` = 'foo'"},
		{"show tables", (*ShowTables)(nil), "SHOW TABLES"},
		{"show tables in foobar", (*ShowTables)(nil), "SHOW TABLES IN `foobar`"},
		{"show tables like '%foo%'", (*ShowTables)(nil), "SHOW TABLES LIKE '%foo%'"},
		{"show tables where name = 'foo'", (*ShowTables)(nil), "SHOW TABLES WHERE `name` = 'foo'"},
		{"sHow indexes from foo", (*ShowIndex)(nil), "SHOW INDEXES FROM `foo`"},
		{"show columns from foo", (*ShowColumns)(nil), "SHOW COLUMNS FROM `foo`"},
		{"sHoW full columns from foo", (*ShowColumns)(nil), "SHOW FULL COLUMNS FROM `foo`"},
		{"show extended full columns from foo", (*ShowColumns)(nil), "SHOW EXTENDED FULL COLUMNS FROM `foo`"},
		{"show create table `foo`", (*ShowCreate)(nil), "SHOW CREATE TABLE `foo`"},
		{"show table status", (*ShowTableStatus)(nil), "SHOW TABLE STATUS"},
		{"show table status from foo", (*ShowTableStatus)(nil), "SHOW TABLE STATUS FROM `foo`"},
		{"show table status in foo", (*ShowTableStatus)(nil), "SHOW TABLE STATUS FROM `foo`"},
		{"show table status in foo like '%bar%'", (*ShowTableStatus)(nil), "SHOW TABLE STATUS FROM `foo` LIKE '%bar%'"},
		{"show table status from foo where name='bar'", (*ShowTableStatus)(nil), "SHOW TABLE STATUS FROM `foo` WHERE `name` = 'bar'"},
<<<<<<< HEAD
		{"show nodes from arana", (*ShowNodes)(nil), "SHOW NODES FROM `arana`"},
=======
		{"show users from arana", (*ShowUsers)(nil), "SHOW USERS FROM `arana`"},
>>>>>>> 76c4e803
	} {
		t.Run(it.input, func(t *testing.T) {
			_, stmt, err := Parse(it.input)
			assert.NoError(t, err)
			assert.IsTypef(t, it.expectTyp, stmt, "should be %T", it.expectTyp)

			actual, err := RestoreToString(RestoreDefault, stmt.(Restorer))
			assert.NoError(t, err, "should restore ok")
			assert.Equal(t, it.expect, actual)
		})
	}
}

func TestParse_ExplainStmt(t *testing.T) {
	_, stmt, err := Parse("explain select * from student where uid = 1")
	assert.NoError(t, err)
	assert.IsType(t, (*ExplainStatement)(nil), stmt)
	s := MustRestoreToString(RestoreDefault, stmt)
	assert.Equal(t, "EXPLAIN SELECT * FROM `student` WHERE `uid` = 1", s)
}

func TestParseMore(t *testing.T) {
	tbls := []string{
		// check convert and cast literal
		"show tables",
		"show tables like '%student%'",
		"show databases",
		"show create table student",
		"show indexes from student",
		"show indexes from student where Column_name='a'",
		"show full columns from student",
		"show full columns from student like 'PRI'",

		"explain select * from student where uid = 1",
		"explain delete from student where uid = 1",
		"explain insert into student(id,uid,name) values(1,1,'fake_name')",

		"insert ignore into `fake_db`.`tb_user`(uid,nickname) values(?,?),(?,?),(?,?)",
		"insert LOW_PRIORITY into `tb_user` set gender=0,nickname = ?, uid = ?, name = 'foobar' on duplicate key update gender=gender+1,gmt_create=now(),gmt_modified=now()",
		"REPLACE INTO student(uid,name,nickname,gender,birth_year) VALUES (33,'fake_name_127_33','nickname_127_33',1,1990),(44,'fake_name_127_44','nickname_127_44',1,1990)",

		"desc student",
		"describe student",
		"explain student",
		"explain select 1",
	}

	for _, sql := range tbls {
		t.Run(sql, func(t *testing.T) {
			_, _, err := Parse(sql)
			assert.NoError(t, err)
		})
	}
}

func TestParse_UpdateStmt(t *testing.T) {
	type tt struct {
		input  string
		expect string
	}

	for _, it := range []tt{
		{"update `student` set version=version+1,modified_at=NOW() where id = 1", "UPDATE `student` SET `version` = `version`+1, `modified_at` = NOW() WHERE `id` = 1"},
		{"update low_priority student set nickname = ? where id = 1 limit 1", "UPDATE LOW_PRIORITY `student` SET `nickname` = ? WHERE `id` = 1 LIMIT 1"},
	} {
		t.Run(it.input, func(t *testing.T) {
			_, stmt, err := Parse(it.input)
			assert.NoError(t, err)
			assert.IsTypef(t, (*UpdateStatement)(nil), stmt, "should be update statement")

			actual, err := RestoreToString(RestoreDefault, stmt.(Restorer))
			assert.NoError(t, err, "should restore ok")
			assert.Equal(t, it.expect, actual)
		})
	}
}

func TestParse_InsertStmt(t *testing.T) {
	type tt struct {
		input  string
		expect string
	}

	for _, it := range []tt{
		{"insert into student value (?,?)", "INSERT INTO `student` VALUES (?, ?)"},
		{
			"insert into student set id=1,name='foo'",
			"INSERT INTO `student` SET `id` = 1, `name` = 'foo'",
		},
		{
			"iNsErt into student(id,name) values(?,?),(?,?)",
			"INSERT INTO `student`(`id`, `name`) VALUES (?, ?),(?, ?)",
		},
		{
			"insert into student(id,name) values(1,'foo'),(2,'bar') on duplicate key update version=version+1,modified_at=NOW()",
			"INSERT INTO `student`(`id`, `name`) VALUES (1, 'foo'),(2, 'bar') ON DUPLICATE KEY UPDATE `version` = `version`+1, `modified_at` = NOW()",
		},
	} {
		t.Run(it.input, func(t *testing.T) {
			_, stmt, err := Parse(it.input)
			assert.NoError(t, err)
			assert.IsTypef(t, (*InsertStatement)(nil), stmt, "should be insert statement")

			actual, err := RestoreToString(RestoreDefault, stmt.(Restorer))
			assert.NoError(t, err, "should restore ok")
			assert.Equal(t, it.expect, actual)
		})
	}

	for _, it := range []tt{
		{
			"insert into student select * from student_tmp",
			"INSERT INTO `student` SELECT * FROM `student_tmp`",
		},
		{
			"insert into student(id,name) select emp_no, name from employees limit 10,2",
			"INSERT INTO `student`(`id`, `name`) SELECT `emp_no`,`name` FROM `employees` LIMIT 10,2",
		},
		{
			"insert into student(id,name) select emp_no, name from employees on duplicate key update version=version+1,modified_at=NOW()",
			"INSERT INTO `student`(`id`, `name`) SELECT `emp_no`,`name` FROM `employees` ON DUPLICATE KEY UPDATE `version` = `version`+1, `modified_at` = NOW()",
		},
		{
			"insert student select id, score from student_tmp union select id * 10, score * 10 from student_tmp",
			"INSERT INTO `student` SELECT `id`,`score` FROM `student_tmp` UNION SELECT `id`*10,`score`*10 FROM `student_tmp`",
		},
	} {
		t.Run(it.input, func(t *testing.T) {
			_, stmt, err := Parse(it.input)
			assert.NoError(t, err)
			assert.IsTypef(t, (*InsertSelectStatement)(nil), stmt, "should be insert-select statement")

			actual, err := RestoreToString(RestoreDefault, stmt.(Restorer))
			assert.NoError(t, err, "should restore ok")
			assert.Equal(t, it.expect, actual)
		})
	}
}

func TestRestoreCount(t *testing.T) {
	_, stmt := MustParse("select count(1)")
	sel := stmt.(*SelectStatement)
	var sb strings.Builder
	_ = sel.Restore(RestoreDefault, &sb, nil)
	assert.Equal(t, "SELECT COUNT(1)", sb.String())
}

func TestQuote(t *testing.T) {
	_, stmt := MustParse("select `a``bc`")
	sel := stmt.(*SelectStatement)
	var sb strings.Builder
	_ = sel.Restore(RestoreDefault, &sb, nil)
	t.Log(sb.String())
	assert.Equal(t, "SELECT `a``bc`", sb.String())
}

func TestParse_AlterTableStmt(t *testing.T) {
	type tt struct {
		input  string
		expect string
	}

	for _, it := range []tt{
		{
			"alter table student drop nickname",
			"ALTER TABLE `student` DROP COLUMN `nickname`",
		},
		{
			"alter table student add dept_id int not null default 0 after uid",
			"ALTER TABLE `student` ADD COLUMN `dept_id` INT(11) NOT NULL DEFAULT 0 AFTER `uid`",
		},
		{
			"alter table student add index idx_name (name)",
			"ALTER TABLE `student` ADD INDEX idx_name(`name`)",
		},
		{
			"alter table student change id uid bigint not null",
			"ALTER TABLE `student` CHANGE COLUMN `id` `uid` BIGINT(20) NOT NULL",
		},
		{
			"alter table student modify uid bigint not null default 0",
			"ALTER TABLE `student` MODIFY COLUMN `uid` BIGINT(20) NOT NULL DEFAULT 0",
		},
		{
			"alter table student rename to students",
			"ALTER TABLE `student` RENAME AS `students`",
		},
		{
			"alter table student rename column name to nickname, rename column nickname to name",
			"ALTER TABLE `student` RENAME COLUMN `name` TO `nickname`, RENAME COLUMN `nickname` TO `name`",
		},
	} {
		t.Run(it.input, func(t *testing.T) {
			_, stmt, err := Parse(it.input)
			assert.NoError(t, err)
			assert.IsTypef(t, (*AlterTableStatement)(nil), stmt, "should be alter table statement")

			actual, err := RestoreToString(RestoreDefault, stmt.(Restorer))
			assert.NoError(t, err, "should restore ok")
			assert.Equal(t, it.expect, actual)
		})
	}
}

func TestParse_DescStmt(t *testing.T) {
	_, stmt := MustParse("desc student id")
	// In MySQL, the case of "desc student 'id'" will be parsed successfully,
	// but in arana, it will get an error by tidb parser.
	desc := stmt.(*DescribeStatement)
	var sb strings.Builder
	_ = desc.Restore(RestoreDefault, &sb, nil)
	t.Logf(sb.String())
	assert.Equal(t, "DESC `student` `id`", sb.String())
}

func TestParse_SetVariable(t *testing.T) {
	_, stmt := MustParse("set @net_read_timeout=60,@foo='bar',@@hello=42,session.qux=?")
	s := stmt.(*SetStatement)

	var sb strings.Builder
	_ = s.Restore(RestoreDefault, &sb, nil)

	t.Logf("restore: %s\n", sb.String())
}

func TestRestore(t *testing.T) {
	type tt struct {
		input  string
		output string
	}

	for _, next := range []tt{
		{"select @foobar", "SELECT @`foobar`"},
	} {
		t.Run(next.input, func(t *testing.T) {
			_, stmt, err := Parse(next.input)
			assert.NoError(t, err)
			var sb strings.Builder
			err = stmt.Restore(RestoreDefault, &sb, nil)
			assert.NoError(t, err)
			assert.Equal(t, next.output, sb.String())
		})
	}
}<|MERGE_RESOLUTION|>--- conflicted
+++ resolved
@@ -243,11 +243,8 @@
 		{"show table status in foo", (*ShowTableStatus)(nil), "SHOW TABLE STATUS FROM `foo`"},
 		{"show table status in foo like '%bar%'", (*ShowTableStatus)(nil), "SHOW TABLE STATUS FROM `foo` LIKE '%bar%'"},
 		{"show table status from foo where name='bar'", (*ShowTableStatus)(nil), "SHOW TABLE STATUS FROM `foo` WHERE `name` = 'bar'"},
-<<<<<<< HEAD
 		{"show nodes from arana", (*ShowNodes)(nil), "SHOW NODES FROM `arana`"},
-=======
 		{"show users from arana", (*ShowUsers)(nil), "SHOW USERS FROM `arana`"},
->>>>>>> 76c4e803
 	} {
 		t.Run(it.input, func(t *testing.T) {
 			_, stmt, err := Parse(it.input)
