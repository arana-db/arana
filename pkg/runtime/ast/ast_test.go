/*
 * Licensed to the Apache Software Foundation (ASF) under one or more
 * contributor license agreements.  See the NOTICE file distributed with
 * this work for additional information regarding copyright ownership.
 * The ASF licenses this file to You under the Apache License, Version 2.0
 * (the "License"); you may not use this file except in compliance with
 * the License.  You may obtain a copy of the License at
 *
 *     http://www.apache.org/licenses/LICENSE-2.0
 *
 * Unless required by applicable law or agreed to in writing, software
 * distributed under the License is distributed on an "AS IS" BASIS,
 * WITHOUT WARRANTIES OR CONDITIONS OF ANY KIND, either express or implied.
 * See the License for the specific language governing permissions and
 * limitations under the License.
 */

package ast

import (
	"strings"
	"testing"
)

import (
	"github.com/stretchr/testify/assert"
)

func TestParse(t *testing.T) {
	var (
		stmt Statement
		err  error
	)

	for _, sql := range []string{
		"select connection_id()",
		"select 1",
		"select * from student as foo where `name` = if(1>2, 1, 2)",
		"select * from employees limit 1",
		`SELECT CONCAT("'", user, "'@'",host,"'") FROM mysql.user`,
		"select * from student where uid = abs(-11)",
		"select * from student where uid = 1 limit 3 offset ?",
		"select case count(*) when 0 then -3.14 else 2.17 end as xxx from student where uid in (-1,-2,-3)",
		"select * from tb_user a where (uid >= ? AND uid <= ?)",
		"SELECT (2021 - birth_year) as AGE, count(1) as amount from student where uid between 1 and 10 group by (2021-birth_year)",
		"select * from student where uid = !0",
	} {
		t.Run(sql, func(t *testing.T) {
			_, stmt, err = Parse(sql)
			assert.NoError(t, err)
			t.Log("stmt:", stmt)
		})
	}

	// 1. select statement
	_, stmt, err = Parse("select * from student as foo where `name` = if(1>2, 1, 2) order by age")
	assert.NoError(t, err, "parse+conv ast failed")
	t.Logf("stmt:%+v", stmt)

	// 2. delete statement
	_, deleteStmt, err := Parse("delete from student as foo where `name` = if(1>2, 1, 2)")
	assert.NoError(t, err, "parse+conv ast failed")
	t.Logf("stmt:%+v", deleteStmt)

	// 3. insert statements
	_, insertStmtWithSetClause, err := Parse("insert into sink set a=77, b='88'")
	assert.NoError(t, err, "parse+conv ast failed")
	t.Logf("stmt:%+v", insertStmtWithSetClause)

	_, insertStmtWithValues, err := Parse("insert into sink values(1, '2')")
	assert.NoError(t, err, "parse+conv ast failed")
	t.Logf("stmt:%+v", insertStmtWithValues)

	_, insertStmtWithOnDuplicateUpdates, err := Parse(
		"insert into sink (a, b) values(1, '2') on duplicate key update a=a+1",
	)
	assert.NoError(t, err, "parse+conv ast failed")
	t.Logf("stmt:%+v", insertStmtWithOnDuplicateUpdates)

	// 4. update statement
	_, updateStmt, err := Parse(
		"update source set a=a+1, b=b+2 where a>1 order by a limit 5",
	)
	assert.NoError(t, err, "parse+conv ast failed")
	t.Logf("stmt:%+v", updateStmt)
}

func TestParse_UnionStmt(t *testing.T) {
	type tt struct {
		input  string
		expect string
	}

	for _, next := range []tt{
		{"select 1 union select 2", "SELECT 1 UNION SELECT 2"},
		{"select 1 union distinct select 2", "SELECT 1 UNION SELECT 2"},
		{"select 1 union all select 2", "SELECT 1 UNION ALL SELECT 2"},
		{"select id,uid,name,nickname from student where uid in (?,?,?) union all select id,uid,name,nickname from tb_user where uid in (?,?,?)", "SELECT `id`,`uid`,`name`,`nickname` FROM `student` WHERE `uid` IN (?,?,?) UNION ALL SELECT `id`,`uid`,`name`,`nickname` FROM `tb_user` WHERE `uid` IN (?,?,?)"},
	} {
		t.Run(next.input, func(t *testing.T) {
			_, stmt, err := Parse(next.input)
			assert.NoError(t, err, "should parse ok")
			assert.IsType(t, (*UnionSelectStatement)(nil), stmt, "should be union statement")

			actual, err := RestoreToString(RestoreDefault, stmt.(Restorer))
			assert.NoError(t, err, "should restore ok")
			assert.Equal(t, next.expect, actual)
		})
	}
}

func TestParse_SelectStmt(t *testing.T) {
	type tt struct {
		input  string
		expect string
	}

	for _, next := range []tt{
		{"select * from a left join b on a.k = b.k", "SELECT * FROM `a` LEFT JOIN `b` ON `a`.`k` = `b`.`k`"},
		{"select * from foo as a left join bar as b on a.k = b.k", "SELECT * FROM `foo` AS `a` LEFT JOIN `bar` AS `b` ON `a`.`k` = `b`.`k`"},
		{"select @@version", "SELECT @@`version`"},
		{"select * from student for update", "SELECT * FROM `student` FOR UPDATE"},
		{"select connection_id()", "SELECT CONNECTION_ID()"},
		{`SELECT CONCAT("'", user, "'@'",host,"'") FROM mysql.user`, "SELECT CONCAT('\\'',`user`,'\\'@\\'',`host`,'\\'') FROM `mysql`.`user`"},
		{"select * from student where uid = abs(-11)", "SELECT * FROM `student` WHERE `uid` = ABS(-11)"},
		{"select * from student where uid = 1 limit 3 offset ?", "SELECT * FROM `student` WHERE `uid` = 1 LIMIT ?,3"},
		//{"select case count(*) when 0 then -3.14 else 2.17 end as xxx from student where uid in (-1,-2,-3)", "SELECT CASE COUNT(*) WHEN 0 THEN -3.14 ELSE 2.17 END AS `xxx` FROM `student` WHERE `uid` IN (-1,-2,-3)"},
		{"select * from tb_user a where (uid >= ? AND uid <= ?)", "SELECT * FROM `tb_user` AS `a` WHERE (`uid` >= ? AND `uid` <= ?)"},
		{"SELECT (2021 - birth_year) as AGE, count(1) as amount from student where uid between 1 and 10 group by (2021-birth_year)", "SELECT (2021-`birth_year`) AS `AGE`,COUNT(1) AS `amount` FROM `student` WHERE `uid` BETWEEN 1 AND 10 GROUP BY (2021-`birth_year`)"},
		{"select * from student where uid = !0", "SELECT * FROM `student` WHERE `uid` = !0"},
		{"select convert(col using 'utf8')", "SELECT CONVERT(`col` USING utf8)"},
		{"select convert('foo' using utf8mb4)", "SELECT CONVERT('foo' USING utf8mb4)"},
		{"select convert(3.14,signed)", "SELECT CONVERT(3.14, SIGNED)"},
		{"select cast(3.14 as signed)", "SELECT CAST(3.14 AS SIGNED)"},
		{"select cast(3.14 as decimal(6,2))", "SELECT CAST(3.14 AS DECIMAL(6,2))"},
		{"select cast(3.14 as char(6))", "SELECT CAST(3.14 AS CHAR(6))"},
		//{"select cast('foo' as nchar(1))", "SELECT CAST('foo' AS NCHAR(1))"},
		{"select * from student force index(uk_uid) where uid in (1,2,3)", "SELECT * FROM `student` FORCE INDEX(`uk_uid`) WHERE `uid` IN (1,2,3)"},
		{"select * from student PARTITION (foo,bar) as foobar", "SELECT * FROM `student` PARTITION (`foo`,`bar`) AS `foobar`"},
		{"select IF(sum(gender),1,0)+1 as xy from tb_user where uid in (7777, 10099) or uid between 10000 and 10004", "SELECT IF(SUM(`gender`),1,0)+1 AS `xy` FROM `tb_user` WHERE `uid` IN (7777,10099) OR `uid` BETWEEN 10000 AND 10004"},
		{"select * from tb_user where uid is not null and uid = 10001", "SELECT * FROM `tb_user` WHERE `uid` IS NOT NULL AND `uid` = 10001"},
		{"select * from student where uid = case when 2>1 then ? end", "SELECT * FROM `student` WHERE `uid` = CASE WHEN 2 > 1 THEN ? END"},
		{"select * from student where uid = case when 2<>2 then ? end", "SELECT * FROM `student` WHERE `uid` = CASE WHEN 2 <> 2 THEN ? END"},
		{"select * from student where uid = case when 1=2 then 1 else ? end", "SELECT * FROM `student` WHERE `uid` = CASE WHEN 1 = 2 THEN 1 ELSE ? END"},
		{"select * from student where uid = case when 1=2 then 1 when 1=1 then 33 else 31 end", "SELECT * FROM `student` WHERE `uid` = CASE WHEN 1 = 2 THEN 1 WHEN 1 = 1 THEN 33 ELSE 31 END"},
		{"select * from student where uid = ABS(case when IF(1=2,true,false) then 1 else ? end)", "SELECT * FROM `student` WHERE `uid` = ABS(CASE WHEN IF(1 = 2,1,0) THEN 1 ELSE ? END)"}, // FIXME: use true/false instead of 1/0
		{"select * from student where uid = ABS(1-1+(case when IF(1=?,2,1)-1 then 1 else ? end))", "SELECT * FROM `student` WHERE `uid` = ABS(1-1+(CASE WHEN IF(1 = ?,2,1)-1 THEN 1 ELSE ? END))"},
		{"select * from student where uid = case (4%5) when 1 then 1 when 4 then ? else 0 end", "SELECT * FROM `student` WHERE `uid` = CASE (4%5) WHEN 1 THEN 1 WHEN 4 THEN ? ELSE 0 END"},
		//{"select birth_year,gender,count(*) as cnt from student where uid between 1 and 100 group by birth_year,gender having count(*)>5", "SELECT `birth_year`,`gender`,COUNT(*) AS `cnt` FROM `student` WHERE `uid` BETWEEN 1 AND 100 GROUP BY `birth_year`,`gender` HAVING COUNT(*) > 5"},
		{`select * from (select id,uid from student where uid in(1,?,?)) as aaa`, "SELECT * FROM (SELECT `id`,`uid` FROM `student` WHERE `uid` IN (1,?,?)) AS `aaa`"},
		//{"select count(*) from student where aaa.uid = 1", "SELECT COUNT(*) FROM `student` WHERE `aaa`.`uid` = 1"},
		{`select * from (select id,uid from student where uid in(1,2,3) union all select id,uid from student where uid in (?,?)) as aaa where aaa.uid=?`, "SELECT * FROM (SELECT `id`,`uid` FROM `student` WHERE `uid` IN (1,2,3) UNION ALL SELECT `id`,`uid` FROM `student` WHERE `uid` IN (?,?)) AS `aaa` WHERE `aaa`.`uid` = ?"},
		{"select * from student where not uid = 1", "SELECT * FROM `student` WHERE not `uid` = 1"},
		{"select * from student where name not regexp '^Ch+'", "SELECT * FROM `student` WHERE `name` NOT REGEXP '^Ch+'"},
		{"select date_add(NOW(), interval 1 hour)", "SELECT DATE_ADD(NOW(),INTERVAL 1 HOUR)"},
		{"select distinct gender from student where uid in (1,2,3,4)", "SELECT DISTINCT `gender` FROM `student` WHERE `uid` IN (1,2,3,4)"},
		{"select distinct(gender) from student where uid in (1,2,3,4)", "SELECT DISTINCT (`gender`) FROM `student` WHERE `uid` IN (1,2,3,4)"},
		{"select * from foo inner join bar on foo.x = bar.y", "SELECT * FROM `foo` INNER JOIN `bar` ON `foo`.`x` = `bar`.`y`"},
		{"select * from foo left outer join bar on foo.x = bar.y", "SELECT * FROM `foo` LEFT JOIN `bar` ON `foo`.`x` = `bar`.`y`"},
		{"select null as pkid", "SELECT NULL AS `pkid`"},
	} {
		t.Run(next.input, func(t *testing.T) {
			_, stmt, err := Parse(next.input)
			assert.NoError(t, err, "should parse ok")
			assert.IsType(t, (*SelectStatement)(nil), stmt, "should be select statement")

			actual, err := RestoreToString(RestoreDefault, stmt.(Restorer))
			assert.NoError(t, err, "should restore ok")
			assert.Equal(t, next.expect, actual)
		})
	}
}

func TestParse_DeleteStmt(t *testing.T) {
	type tt struct {
		input  string
		expect string
	}

	for _, it := range []tt{
		{"delete from student where id = 1 limit 1", "DELETE FROM `student` WHERE `id` = 1 LIMIT 1"},
		{"delete low_priority quick ignore from student where id = 1", "DELETE LOW_PRIORITY QUICK IGNORE FROM `student` WHERE `id` = 1"},
	} {
		t.Run(it.input, func(t *testing.T) {
			_, stmt, err := Parse(it.input)
			assert.NoError(t, err)
			assert.IsType(t, (*DeleteStatement)(nil), stmt, "should be delete statement")

			actual, err := RestoreToString(RestoreDefault, stmt.(Restorer))
			assert.NoError(t, err, "should restore ok")
			assert.Equal(t, it.expect, actual)
		})
	}
}

func TestParse_DescribeStatement(t *testing.T) {
	type tt struct {
		input  string
		expect string
	}

	for _, it := range []tt{
		{"desc foobar", "DESC `foobar`"},
	} {
		t.Run(it.input, func(t *testing.T) {
			_, stmt, err := Parse(it.input)
			assert.NoError(t, err)
			assert.IsType(t, (*DescribeStatement)(nil), stmt, "should be describe statement")

			actual, err := RestoreToString(RestoreDefault, stmt.(Restorer))
			assert.NoError(t, err, "should restore ok")
			assert.Equal(t, it.expect, actual)
		})
	}
}

func TestParse_ShowStatement(t *testing.T) {
	type tt struct {
		input     string
		expectTyp interface{}
		expect    string
	}

	for _, it := range []tt{
		{"show databases", (*ShowDatabases)(nil), "SHOW DATABASES"},
		{"show databases like '%foo%'", (*ShowDatabases)(nil), "SHOW DATABASES LIKE '%foo%'"},
		{"show databases where name = 'foobar'", (*ShowDatabases)(nil), "SHOW DATABASES WHERE `name` = 'foobar'"},
		{"show open tables", (*ShowOpenTables)(nil), "SHOW OPEN TABLES"},
		{"show open tables in foobar", (*ShowOpenTables)(nil), "SHOW OPEN TABLES IN `foobar`"},
		{"show open tables like '%foo%'", (*ShowOpenTables)(nil), "SHOW OPEN TABLES LIKE '%foo%'"},
		{"show open tables where name = 'foo'", (*ShowOpenTables)(nil), "SHOW OPEN TABLES WHERE `name` = 'foo'"},
		{"show tables", (*ShowTables)(nil), "SHOW TABLES"},
		{"show tables in foobar", (*ShowTables)(nil), "SHOW TABLES IN `foobar`"},
		{"show tables like '%foo%'", (*ShowTables)(nil), "SHOW TABLES LIKE '%foo%'"},
		{"show tables where name = 'foo'", (*ShowTables)(nil), "SHOW TABLES WHERE `name` = 'foo'"},
		{"sHow indexes from foo", (*ShowIndex)(nil), "SHOW INDEXES FROM `foo`"},
		{"show columns from foo", (*ShowColumns)(nil), "SHOW COLUMNS FROM `foo`"},
		{"sHoW full columns from foo", (*ShowColumns)(nil), "SHOW FULL COLUMNS FROM `foo`"},
		{"show extended full columns from foo", (*ShowColumns)(nil), "SHOW EXTENDED FULL COLUMNS FROM `foo`"},
		{"show create table `foo`", (*ShowCreate)(nil), "SHOW CREATE TABLE `foo`"},
		{"show table status", (*ShowTableStatus)(nil), "SHOW TABLE STATUS"},
		{"show table status from foo", (*ShowTableStatus)(nil), "SHOW TABLE STATUS FROM `foo`"},
		{"show table status in foo", (*ShowTableStatus)(nil), "SHOW TABLE STATUS FROM `foo`"},
		{"show table status in foo like '%bar%'", (*ShowTableStatus)(nil), "SHOW TABLE STATUS FROM `foo` LIKE '%bar%'"},
		{"show table status from foo where name='bar'", (*ShowTableStatus)(nil), "SHOW TABLE STATUS FROM `foo` WHERE `name` = 'bar'"},
		{"show nodes from arana", (*ShowNodes)(nil), "SHOW NODES FROM `arana`"},
		{"show users from arana", (*ShowUsers)(nil), "SHOW USERS FROM `arana`"},
		{"show sharding table from employees", (*ShowShardingTable)(nil), "employees"},
<<<<<<< HEAD
		{"show create sequence test", (*ShowCreateSequence)(nil), "SHOW CREATE SEQUENCE `test`"},
=======
>>>>>>> 1d72a2c0
	} {
		t.Run(it.input, func(t *testing.T) {
			_, stmt, err := Parse(it.input)
			assert.NoError(t, err)
			assert.IsTypef(t, it.expectTyp, stmt, "should be %T", it.expectTyp)

			actual, err := RestoreToString(RestoreDefault, stmt.(Restorer))
			assert.NoError(t, err, "should restore ok")
			assert.Equal(t, it.expect, actual)
		})
	}
}

func TestParse_ExplainStmt(t *testing.T) {
	_, stmt, err := Parse("explain select * from student where uid = 1")
	assert.NoError(t, err)
	assert.IsType(t, (*ExplainStatement)(nil), stmt)
	s := MustRestoreToString(RestoreDefault, stmt)
	assert.Equal(t, "EXPLAIN SELECT * FROM `student` WHERE `uid` = 1", s)
}

func TestParseMore(t *testing.T) {
	tbls := []string{
		// check convert and cast literal
		"show tables",
		"show tables like '%student%'",
		"show databases",
		"show create table student",
		"show indexes from student",
		"show indexes from student where Column_name='a'",
		"show full columns from student",
		"show full columns from student like 'PRI'",

		"explain select * from student where uid = 1",
		"explain delete from student where uid = 1",
		"explain insert into student(id,uid,name) values(1,1,'fake_name')",

		"insert ignore into `fake_db`.`tb_user`(uid,nickname) values(?,?),(?,?),(?,?)",
		"insert LOW_PRIORITY into `tb_user` set gender=0,nickname = ?, uid = ?, name = 'foobar' on duplicate key update gender=gender+1,gmt_create=now(),gmt_modified=now()",
		"REPLACE INTO student(uid,name,nickname,gender,birth_year) VALUES (33,'fake_name_127_33','nickname_127_33',1,1990),(44,'fake_name_127_44','nickname_127_44',1,1990)",

		"desc student",
		"describe student",
		"explain student",
		"explain select 1",
	}

	for _, sql := range tbls {
		t.Run(sql, func(t *testing.T) {
			_, _, err := Parse(sql)
			assert.NoError(t, err)
		})
	}
}

func TestParse_UpdateStmt(t *testing.T) {
	type tt struct {
		input  string
		expect string
	}

	for _, it := range []tt{
		{"update `student` set version=version+1,modified_at=NOW() where id = 1", "UPDATE `student` SET `version` = `version`+1, `modified_at` = NOW() WHERE `id` = 1"},
		{"update low_priority student set nickname = ? where id = 1 limit 1", "UPDATE LOW_PRIORITY `student` SET `nickname` = ? WHERE `id` = 1 LIMIT 1"},
	} {
		t.Run(it.input, func(t *testing.T) {
			_, stmt, err := Parse(it.input)
			assert.NoError(t, err)
			assert.IsTypef(t, (*UpdateStatement)(nil), stmt, "should be update statement")

			actual, err := RestoreToString(RestoreDefault, stmt.(Restorer))
			assert.NoError(t, err, "should restore ok")
			assert.Equal(t, it.expect, actual)
		})
	}
}

func TestParse_InsertStmt(t *testing.T) {
	type tt struct {
		input  string
		expect string
	}

	for _, it := range []tt{
		{"insert into student value (?,?)", "INSERT INTO `student` VALUES (?, ?)"},
		{
			"insert into student set id=1,name='foo'",
			"INSERT INTO `student` SET `id` = 1, `name` = 'foo'",
		},
		{
			"iNsErt into student(id,name) values(?,?),(?,?)",
			"INSERT INTO `student`(`id`, `name`) VALUES (?, ?),(?, ?)",
		},
		{
			"insert into student(id,name) values(1,'foo'),(2,'bar') on duplicate key update version=version+1,modified_at=NOW()",
			"INSERT INTO `student`(`id`, `name`) VALUES (1, 'foo'),(2, 'bar') ON DUPLICATE KEY UPDATE `version` = `version`+1, `modified_at` = NOW()",
		},
	} {
		t.Run(it.input, func(t *testing.T) {
			_, stmt, err := Parse(it.input)
			assert.NoError(t, err)
			assert.IsTypef(t, (*InsertStatement)(nil), stmt, "should be insert statement")

			actual, err := RestoreToString(RestoreDefault, stmt.(Restorer))
			assert.NoError(t, err, "should restore ok")
			assert.Equal(t, it.expect, actual)
		})
	}

	for _, it := range []tt{
		{
			"insert into student select * from student_tmp",
			"INSERT INTO `student` SELECT * FROM `student_tmp`",
		},
		{
			"insert into student(id,name) select emp_no, name from employees limit 10,2",
			"INSERT INTO `student`(`id`, `name`) SELECT `emp_no`,`name` FROM `employees` LIMIT 10,2",
		},
		{
			"insert into student(id,name) select emp_no, name from employees on duplicate key update version=version+1,modified_at=NOW()",
			"INSERT INTO `student`(`id`, `name`) SELECT `emp_no`,`name` FROM `employees` ON DUPLICATE KEY UPDATE `version` = `version`+1, `modified_at` = NOW()",
		},
		{
			"insert student select id, score from student_tmp union select id * 10, score * 10 from student_tmp",
			"INSERT INTO `student` SELECT `id`,`score` FROM `student_tmp` UNION SELECT `id`*10,`score`*10 FROM `student_tmp`",
		},
	} {
		t.Run(it.input, func(t *testing.T) {
			_, stmt, err := Parse(it.input)
			assert.NoError(t, err)
			assert.IsTypef(t, (*InsertSelectStatement)(nil), stmt, "should be insert-select statement")

			actual, err := RestoreToString(RestoreDefault, stmt.(Restorer))
			assert.NoError(t, err, "should restore ok")
			assert.Equal(t, it.expect, actual)
		})
	}
}

func TestRestoreCount(t *testing.T) {
	_, stmt := MustParse("select count(1)")
	sel := stmt.(*SelectStatement)
	var sb strings.Builder
	_ = sel.Restore(RestoreDefault, &sb, nil)
	assert.Equal(t, "SELECT COUNT(1)", sb.String())
}

func TestQuote(t *testing.T) {
	_, stmt := MustParse("select `a``bc`")
	sel := stmt.(*SelectStatement)
	var sb strings.Builder
	_ = sel.Restore(RestoreDefault, &sb, nil)
	t.Log(sb.String())
	assert.Equal(t, "SELECT `a``bc`", sb.String())
}

func TestParse_AlterTableStmt(t *testing.T) {
	type tt struct {
		input  string
		expect string
	}

	for _, it := range []tt{
		{
			"alter table student drop nickname",
			"ALTER TABLE `student` DROP COLUMN `nickname`",
		},
		{
			"alter table student add dept_id int not null default 0 after uid",
			"ALTER TABLE `student` ADD COLUMN `dept_id` INT(11) NOT NULL DEFAULT 0 AFTER `uid`",
		},
		{
			"alter table student add index idx_name (name)",
			"ALTER TABLE `student` ADD INDEX idx_name(`name`)",
		},
		{
			"alter table student change id uid bigint not null",
			"ALTER TABLE `student` CHANGE COLUMN `id` `uid` BIGINT(20) NOT NULL",
		},
		{
			"alter table student modify uid bigint not null default 0",
			"ALTER TABLE `student` MODIFY COLUMN `uid` BIGINT(20) NOT NULL DEFAULT 0",
		},
		{
			"alter table student rename to students",
			"ALTER TABLE `student` RENAME AS `students`",
		},
		{
			"alter table student rename column name to nickname, rename column nickname to name",
			"ALTER TABLE `student` RENAME COLUMN `name` TO `nickname`, RENAME COLUMN `nickname` TO `name`",
		},
	} {
		t.Run(it.input, func(t *testing.T) {
			_, stmt, err := Parse(it.input)
			assert.NoError(t, err)
			assert.IsTypef(t, (*AlterTableStatement)(nil), stmt, "should be alter table statement")

			actual, err := RestoreToString(RestoreDefault, stmt.(Restorer))
			assert.NoError(t, err, "should restore ok")
			assert.Equal(t, it.expect, actual)
		})
	}
}

func TestParse_DescStmt(t *testing.T) {
	_, stmt := MustParse("desc student id")
	// In MySQL, the case of "desc student 'id'" will be parsed successfully,
	// but in arana, it will get an error by tidb parser.
	desc := stmt.(*DescribeStatement)
	var sb strings.Builder
	_ = desc.Restore(RestoreDefault, &sb, nil)
	t.Logf(sb.String())
	assert.Equal(t, "DESC `student` `id`", sb.String())
}

func TestParse_SetVariable(t *testing.T) {
	_, stmt := MustParse("set @net_read_timeout=60,@foo='bar',@@hello=42,session.qux=?")
	s := stmt.(*SetStatement)

	var sb strings.Builder
	_ = s.Restore(RestoreDefault, &sb, nil)

	t.Logf("restore: %s\n", sb.String())
}

func TestRestore(t *testing.T) {
	type tt struct {
		input  string
		output string
	}

	for _, next := range []tt{
		{"select @foobar", "SELECT @`foobar`"},
	} {
		t.Run(next.input, func(t *testing.T) {
			_, stmt, err := Parse(next.input)
			assert.NoError(t, err)
			var sb strings.Builder
			err = stmt.Restore(RestoreDefault, &sb, nil)
			assert.NoError(t, err)
			assert.Equal(t, next.output, sb.String())
		})
	}
}<|MERGE_RESOLUTION|>--- conflicted
+++ resolved
@@ -246,10 +246,7 @@
 		{"show nodes from arana", (*ShowNodes)(nil), "SHOW NODES FROM `arana`"},
 		{"show users from arana", (*ShowUsers)(nil), "SHOW USERS FROM `arana`"},
 		{"show sharding table from employees", (*ShowShardingTable)(nil), "employees"},
-<<<<<<< HEAD
 		{"show create sequence test", (*ShowCreateSequence)(nil), "SHOW CREATE SEQUENCE `test`"},
-=======
->>>>>>> 1d72a2c0
 	} {
 		t.Run(it.input, func(t *testing.T) {
 			_, stmt, err := Parse(it.input)
