--- conflicted
+++ resolved
@@ -22,36 +22,6 @@
 )
 
 const (
-<<<<<<< HEAD
-	_                      SQLType = iota
-	SQLTypeSelect                  // SELECT
-	SQLTypeDelete                  // DELETE
-	SQLTypeUpdate                  // UPDATE
-	SQLTypeInsert                  // INSERT
-	SQLTypeInsertSelect            // INSERT SELECT
-	SQLTypeReplace                 // REPLACE
-	SQLTypeTruncate                // TRUNCATE
-	SQLTypeDropTable               // DROP TABLE
-	SQLTypeAlterTable              // ALTER TABLE
-	SQLTypeDropIndex               // DROP INDEX
-	SQLTypeShowDatabases           // SHOW DATABASES
-	SQLTypeShowCollation           // SHOW COLLATION
-	SQLTypeShowTables              // SHOW TABLES
-	SQLTypeShowOpenTables          // SHOW OPEN TABLES
-	SQLTypeShowIndex               // SHOW INDEX
-	SQLTypeShowColumns             // SHOW COLUMNS
-	SQLTypeShowCreate              // SHOW CREATE
-	SQLTypeShowVariables           // SHOW VARIABLES
-	SQLTypeShowTopology            // SHOW TOPOLOGY
-	SQLTypeDescribe                // DESCRIBE
-	SQLTypeUnion                   // UNION
-	SQLTypeDropTrigger             // DROP TRIGGER
-	SQLTypeCreateIndex             // CREATE INDEX
-	SQLTypeShowStatus              // SHOW STATUS
-	SQLTypeShowTableStatus         // SHOW TABLE STATUS
-	SQLTypeShowWarnings            // SHOW WARNINGS
-	SQLTypeAnalyzeTable            // ANALYZE TABLE
-=======
 	_                       SQLType = iota
 	SQLTypeSelect                   // SELECT
 	SQLTypeDelete                   // DELETE
@@ -80,7 +50,7 @@
 	SQLTypeShowTableStatus          // SHOW TABLE STATUS
 	SQLTypeShowWarnings             // SHOW WARNINGS
 	SQLTypeShowCharacterSet         // SHOW CHARACTER SET
->>>>>>> 6a00a094
+	SQLTypeAnalyzeTable             // ANALYZE TABLE
 )
 
 var _sqlTypeNames = [...]string{
