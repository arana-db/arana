--- conflicted
+++ resolved
@@ -52,10 +52,7 @@
 	SQLTypeShowCharacterSet          // SHOW CHARACTER SET
 	SQLTypeSetVariable               // SET VARIABLE
 	SQLTypeAnalyzeTable              // ANALYZE TABLE
-<<<<<<< HEAD
-=======
 	SQLTypeOptimizeTable             // OPTIMIZE TABLE
->>>>>>> d878ac70
 	SQLTypeShowMasterStatus          // SHOW MASTER STATUS
 	SQLTypeShowReplicas              // SHOW REPLICAS
 	SQLTypeShowProcessList           // SHOW PROCESSLIST
