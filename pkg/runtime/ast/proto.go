/*
 * Licensed to the Apache Software Foundation (ASF) under one or more
 * contributor license agreements.  See the NOTICE file distributed with
 * this work for additional information regarding copyright ownership.
 * The ASF licenses this file to You under the Apache License, Version 2.0
 * (the "License"); you may not use this file except in compliance with
 * the License.  You may obtain a copy of the License at
 *
 *     http://www.apache.org/licenses/LICENSE-2.0
 *
 * Unless required by applicable law or agreed to in writing, software
 * distributed under the License is distributed on an "AS IS" BASIS,
 * WITHOUT WARRANTIES OR CONDITIONS OF ANY KIND, either express or implied.
 * See the License for the specific language governing permissions and
 * limitations under the License.
 */

package ast

import (
	"strings"
)

const (
	_                       SQLType = iota
	SQLTypeSelect                   // SELECT
	SQLTypeDelete                   // DELETE
	SQLTypeUpdate                   // UPDATE
	SQLTypeInsert                   // INSERT
	SQLTypeInsertSelect             // INSERT SELECT
	SQLTypeReplace                  // REPLACE
	SQLTypeTruncate                 // TRUNCATE
	SQLTypeDropTable                // DROP TABLE
	SQLTypeAlterTable               // ALTER TABLE
	SQLTypeDropIndex                // DROP INDEX
	SQLTypeShowDatabases            // SHOW DATABASES
	SQLTypeShowCollation            // SHOW COLLATION
	SQLTypeShowTables               // SHOW TABLES
	SQLTypeShowOpenTables           // SHOW OPEN TABLES
	SQLTypeShowIndex                // SHOW INDEX
	SQLTypeShowColumns              // SHOW COLUMNS
	SQLTypeShowCreate               // SHOW CREATE
	SQLTypeShowVariables            // SHOW VARIABLES
	SQLTypeShowTopology             // SHOW TOPOLOGY
	SQLTypeDescribe                 // DESCRIBE
	SQLTypeUnion                    // UNION
	SQLTypeDropTrigger              // DROP TRIGGER
	SQLTypeCreateIndex              // CREATE INDEX
	SQLTypeShowStatus               // SHOW STATUS
	SQLTypeShowTableStatus          // SHOW TABLE STATUS
	SQLTypeShowWarnings             // SHOW WARNINGS
	SQLTypeShowCharacterSet         // SHOW CHARACTER SET
<<<<<<< HEAD
	SQLTypeSetVariable              // SET VARIABLE
=======
	SQLTypeAnalyzeTable             // ANALYZE TABLE
>>>>>>> 70f2dcfc
)

var _sqlTypeNames = [...]string{
	SQLTypeSelect:          "SELECT",
	SQLTypeDelete:          "DELETE",
	SQLTypeUpdate:          "UPDATE",
	SQLTypeInsert:          "INSERT",
	SQLTypeInsertSelect:    "INSERT SELECT",
	SQLTypeReplace:         "REPLACE",
	SQLTypeTruncate:        "TRUNCATE",
	SQLTypeDropTable:       "DROP TABLE",
	SQLTypeAlterTable:      "ALTER TABLE",
	SQLTypeDropIndex:       "DROP INDEX",
	SQLTypeShowDatabases:   "SHOW DATABASES",
	SQLTypeShowTables:      "SHOW TABLES",
	SQLTypeShowOpenTables:  "SHOW OPEN TABLES",
	SQLTypeShowIndex:       "SHOW INDEX",
	SQLTypeShowColumns:     "SHOW COLUMNS",
	SQLTypeShowCreate:      "SHOW CREATE",
	SQLTypeShowVariables:   "SHOW VARIABLES",
	SQLTypeDescribe:        "DESCRIBE",
	SQLTypeUnion:           "UNION",
	SQLTypeDropTrigger:     "DROP TRIGGER",
	SQLTypeCreateIndex:     "CREATE INDEX",
	SQLTypeShowStatus:      "SHOW STATUS",
	SQLTypeShowTableStatus: "SHOW TABLE STATUS",
	SQLTypeSetVariable:     "SET VARIABLE",
}

// SQLType represents the type of SQL.
type SQLType uint8

func (s SQLType) String() string {
	return _sqlTypeNames[s]
}

// Statement represents the SQL statement.
type Statement interface {
	paramsCounter
	Restorer
	// Mode returns the SQLType of current Statement.
	Mode() SQLType
}

type paramsCounter interface {
	// CntParams returns the amount of params.
	CntParams() int
}

func RestoreToString(flag RestoreFlag, r Restorer) (string, error) {
	var sb strings.Builder
	if err := r.Restore(flag, &sb, nil); err != nil {
		return "", err
	}
	return sb.String(), nil
}

func MustRestoreToString(flag RestoreFlag, r Restorer) string {
	s, err := RestoreToString(flag, r)
	if err != nil {
		panic(err.Error())
	}
	return s
}

type Null struct{}

func (n Null) String() string {
	return "NULL"
}<|MERGE_RESOLUTION|>--- conflicted
+++ resolved
@@ -50,11 +50,8 @@
 	SQLTypeShowTableStatus          // SHOW TABLE STATUS
 	SQLTypeShowWarnings             // SHOW WARNINGS
 	SQLTypeShowCharacterSet         // SHOW CHARACTER SET
-<<<<<<< HEAD
 	SQLTypeSetVariable              // SET VARIABLE
-=======
 	SQLTypeAnalyzeTable             // ANALYZE TABLE
->>>>>>> 70f2dcfc
 )
 
 var _sqlTypeNames = [...]string{
