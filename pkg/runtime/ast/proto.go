/*
 * Licensed to the Apache Software Foundation (ASF) under one or more
 * contributor license agreements.  See the NOTICE file distributed with
 * this work for additional information regarding copyright ownership.
 * The ASF licenses this file to You under the Apache License, Version 2.0
 * (the "License"); you may not use this file except in compliance with
 * the License.  You may obtain a copy of the License at
 *
 *     http://www.apache.org/licenses/LICENSE-2.0
 *
 * Unless required by applicable law or agreed to in writing, software
 * distributed under the License is distributed on an "AS IS" BASIS,
 * WITHOUT WARRANTIES OR CONDITIONS OF ANY KIND, either express or implied.
 * See the License for the specific language governing permissions and
 * limitations under the License.
 */

package ast

import (
	"strings"
)

const (
<<<<<<< HEAD
	_                        SQLType = iota
	SQLTypeSelect                    // SELECT
	SQLTypeDelete                    // DELETE
	SQLTypeUpdate                    // UPDATE
	SQLTypeInsert                    // INSERT
	SQLTypeInsertSelect              // INSERT SELECT
	SQLTypeReplace                   // REPLACE
	SQLTypeTruncate                  // TRUNCATE
	SQLTypeDropTable                 // DROP TABLE
	SQLTypeAlterTable                // ALTER TABLE
	SQLTypeDropIndex                 // DROP INDEX
	SQLTypeShowDatabases             // SHOW DATABASES
	SQLTypeShowCollation             // SHOW COLLATION
	SQLTypeShowTables                // SHOW TABLES
	SQLTypeShowOpenTables            // SHOW OPEN TABLES
	SQLTypeShowIndex                 // SHOW INDEX
	SQLTypeShowColumns               // SHOW COLUMNS
	SQLTypeShowCreate                // SHOW CREATE
	SQLTypeShowVariables             // SHOW VARIABLES
	SQLTypeShowNodes                 // SHOW NODES
	SQLTypeShowTopology              // SHOW TOPOLOGY
	SQLTypeShowUsers                 // SHOW USERS
	SQLTypeShowShardingTable         // SHOW SHARDING TABLE
	SQLTypeDescribe                  // DESCRIBE
	SQLTypeExplain                   // EXPLAIN
	SQLTypeUnion                     // UNION
	SQLTypeDropTrigger               // DROP TRIGGER
	SQLTypeCreateIndex               // CREATE INDEX
	SQLTypeShowStatus                // SHOW STATUS
	SQLTypeShowTableStatus           // SHOW TABLE STATUS
	SQLTypeShowWarnings              // SHOW WARNINGS
	SQLTypeShowCharacterSet          // SHOW CHARACTER SET
	SQLTypeSetVariable               // SET VARIABLE
	SQLTypeAnalyzeTable              // ANALYZE TABLE
	SQLTypeOptimizeTable             // OPTIMIZE TABLE
	SQLTypeShowMasterStatus          // SHOW MASTER STATUS
	SQLTypeShowReplicas              // SHOW REPLICAS
	SQLTypeShowProcessList           // SHOW PROCESSLIST
	SQLTypeShowReplicaStatus         // SHOW REPLICA STATUS
	SQLTypeKill                      // KILL
	SQLTypeCheckTable                // CHECK TABLE
	SQLTypeRenameTable               // RENAME TABLE
	SQLTypeCreateTable               // CREATE TABLE
=======
	_                         SQLType = iota
	SQLTypeSelect                     // SELECT
	SQLTypeDelete                     // DELETE
	SQLTypeUpdate                     // UPDATE
	SQLTypeInsert                     // INSERT
	SQLTypeInsertSelect               // INSERT SELECT
	SQLTypeReplace                    // REPLACE
	SQLTypeTruncate                   // TRUNCATE
	SQLTypeDropTable                  // DROP TABLE
	SQLTypeAlterTable                 // ALTER TABLE
	SQLTypeDropIndex                  // DROP INDEX
	SQLTypeShowDatabases              // SHOW DATABASES
	SQLTypeShowCollation              // SHOW COLLATION
	SQLTypeShowTables                 // SHOW TABLES
	SQLTypeShowOpenTables             // SHOW OPEN TABLES
	SQLTypeShowIndex                  // SHOW INDEX
	SQLTypeShowColumns                // SHOW COLUMNS
	SQLTypeShowCreate                 // SHOW CREATE
	SQLTypeShowVariables              // SHOW VARIABLES
	SQLTypeShowNodes                  // SHOW NODES
	SQLTypeShowTopology               // SHOW TOPOLOGY
	SQLTypeShowUsers                  // SHOW USERS
	SQLTypeShowShardingTable          // SHOW SHARDING TABLE
	SQLTypeShowCreateSequence         // SHOW CREATE SEQUENCE
	SQLTypeDescribe                   // DESCRIBE
	SQLTypeUnion                      // UNION
	SQLTypeDropTrigger                // DROP TRIGGER
	SQLTypeCreateIndex                // CREATE INDEX
	SQLTypeShowStatus                 // SHOW STATUS
	SQLTypeShowTableStatus            // SHOW TABLE STATUS
	SQLTypeShowWarnings               // SHOW WARNINGS
	SQLTypeShowCharacterSet           // SHOW CHARACTER SET
	SQLTypeSetVariable                // SET VARIABLE
	SQLTypeAnalyzeTable               // ANALYZE TABLE
	SQLTypeOptimizeTable              // OPTIMIZE TABLE
	SQLTypeShowMasterStatus           // SHOW MASTER STATUS
	SQLTypeShowReplicas               // SHOW REPLICAS
	SQLTypeShowProcessList            // SHOW PROCESSLIST
	SQLTypeShowReplicaStatus          // SHOW REPLICA STATUS
	SQLTypeKill                       // KILL
	SQLTypeCheckTable                 // CHECK TABLE
	SQLTypeRenameTable                // RENAME TABLE
	SQLTypeRepairTable                // REPAIR TABLE
	SQLTypeCreateTable                // CREATE TABLE
	SQLTypeShowDatabaseRules          // SHOW DATABASE RULES
>>>>>>> c6964767
)

var _sqlTypeNames = [...]string{
	SQLTypeSelect:             "SELECT",
	SQLTypeDelete:             "DELETE",
	SQLTypeUpdate:             "UPDATE",
	SQLTypeInsert:             "INSERT",
	SQLTypeInsertSelect:       "INSERT SELECT",
	SQLTypeReplace:            "REPLACE",
	SQLTypeTruncate:           "TRUNCATE",
	SQLTypeDropTable:          "DROP TABLE",
	SQLTypeAlterTable:         "ALTER TABLE",
	SQLTypeDropIndex:          "DROP INDEX",
	SQLTypeShowDatabases:      "SHOW DATABASES",
	SQLTypeShowTables:         "SHOW TABLES",
	SQLTypeShowOpenTables:     "SHOW OPEN TABLES",
	SQLTypeShowIndex:          "SHOW INDEX",
	SQLTypeShowColumns:        "SHOW COLUMNS",
	SQLTypeShowCreate:         "SHOW CREATE",
	SQLTypeShowVariables:      "SHOW VARIABLES",
	SQLTypeShowCreateSequence: "SHOW CREATE SEQUENCE",
	SQLTypeDescribe:           "DESCRIBE",
	SQLTypeUnion:              "UNION",
	SQLTypeDropTrigger:        "DROP TRIGGER",
	SQLTypeCreateIndex:        "CREATE INDEX",
	SQLTypeShowStatus:         "SHOW STATUS",
	SQLTypeShowTableStatus:    "SHOW TABLE STATUS",
	SQLTypeSetVariable:        "SET VARIABLE",
	SQLTypeAnalyzeTable:       "ANALYZE TABLE",
	SQLTypeShowMasterStatus:   "SHOW MASTER STATUS",
	SQLTypeShowReplicas:       "SHOW REPLICAS",
	SQLTypeShowProcessList:    "SHOW PROCESSLIST",
	SQLTypeShowReplicaStatus:  "SHOW REPLICA STATUS",
	SQLTypeKill:               "KILL",
	SQLTypeCheckTable:         "CHECK TABLE",
	SQLTypeRenameTable:        "RENAME TABLE",
	SQLTypeRepairTable:        "REPAIR TABLE",
	SQLTypeCreateTable:        "CREATE TABLE",
	SQLTypeShowDatabaseRules:  "SHOW DATABASE RULES",
}

// SQLType represents the type of SQL.
type SQLType uint8

func (s SQLType) String() string {
	return _sqlTypeNames[s]
}

// Statement represents the SQL statement.
type Statement interface {
	Restorer
	// Mode returns the SQLType of current Statement.
	Mode() SQLType
}

func RestoreToString(flag RestoreFlag, r Restorer) (string, error) {
	var sb strings.Builder
	if err := r.Restore(flag, &sb, nil); err != nil {
		return "", err
	}
	return sb.String(), nil
}

func MustRestoreToString(flag RestoreFlag, r Restorer) string {
	s, err := RestoreToString(flag, r)
	if err != nil {
		panic(err.Error())
	}
	return s
}<|MERGE_RESOLUTION|>--- conflicted
+++ resolved
@@ -22,51 +22,6 @@
 )
 
 const (
-<<<<<<< HEAD
-	_                        SQLType = iota
-	SQLTypeSelect                    // SELECT
-	SQLTypeDelete                    // DELETE
-	SQLTypeUpdate                    // UPDATE
-	SQLTypeInsert                    // INSERT
-	SQLTypeInsertSelect              // INSERT SELECT
-	SQLTypeReplace                   // REPLACE
-	SQLTypeTruncate                  // TRUNCATE
-	SQLTypeDropTable                 // DROP TABLE
-	SQLTypeAlterTable                // ALTER TABLE
-	SQLTypeDropIndex                 // DROP INDEX
-	SQLTypeShowDatabases             // SHOW DATABASES
-	SQLTypeShowCollation             // SHOW COLLATION
-	SQLTypeShowTables                // SHOW TABLES
-	SQLTypeShowOpenTables            // SHOW OPEN TABLES
-	SQLTypeShowIndex                 // SHOW INDEX
-	SQLTypeShowColumns               // SHOW COLUMNS
-	SQLTypeShowCreate                // SHOW CREATE
-	SQLTypeShowVariables             // SHOW VARIABLES
-	SQLTypeShowNodes                 // SHOW NODES
-	SQLTypeShowTopology              // SHOW TOPOLOGY
-	SQLTypeShowUsers                 // SHOW USERS
-	SQLTypeShowShardingTable         // SHOW SHARDING TABLE
-	SQLTypeDescribe                  // DESCRIBE
-	SQLTypeExplain                   // EXPLAIN
-	SQLTypeUnion                     // UNION
-	SQLTypeDropTrigger               // DROP TRIGGER
-	SQLTypeCreateIndex               // CREATE INDEX
-	SQLTypeShowStatus                // SHOW STATUS
-	SQLTypeShowTableStatus           // SHOW TABLE STATUS
-	SQLTypeShowWarnings              // SHOW WARNINGS
-	SQLTypeShowCharacterSet          // SHOW CHARACTER SET
-	SQLTypeSetVariable               // SET VARIABLE
-	SQLTypeAnalyzeTable              // ANALYZE TABLE
-	SQLTypeOptimizeTable             // OPTIMIZE TABLE
-	SQLTypeShowMasterStatus          // SHOW MASTER STATUS
-	SQLTypeShowReplicas              // SHOW REPLICAS
-	SQLTypeShowProcessList           // SHOW PROCESSLIST
-	SQLTypeShowReplicaStatus         // SHOW REPLICA STATUS
-	SQLTypeKill                      // KILL
-	SQLTypeCheckTable                // CHECK TABLE
-	SQLTypeRenameTable               // RENAME TABLE
-	SQLTypeCreateTable               // CREATE TABLE
-=======
 	_                         SQLType = iota
 	SQLTypeSelect                     // SELECT
 	SQLTypeDelete                     // DELETE
@@ -92,6 +47,7 @@
 	SQLTypeShowShardingTable          // SHOW SHARDING TABLE
 	SQLTypeShowCreateSequence         // SHOW CREATE SEQUENCE
 	SQLTypeDescribe                   // DESCRIBE
+	SQLTypeExplain                   // EXPLAIN
 	SQLTypeUnion                      // UNION
 	SQLTypeDropTrigger                // DROP TRIGGER
 	SQLTypeCreateIndex                // CREATE INDEX
@@ -112,7 +68,6 @@
 	SQLTypeRepairTable                // REPAIR TABLE
 	SQLTypeCreateTable                // CREATE TABLE
 	SQLTypeShowDatabaseRules          // SHOW DATABASE RULES
->>>>>>> c6964767
 )
 
 var _sqlTypeNames = [...]string{
