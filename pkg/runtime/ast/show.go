/*
 * Licensed to the Apache Software Foundation (ASF) under one or more
 * contributor license agreements.  See the NOTICE file distributed with
 * this work for additional information regarding copyright ownership.
 * The ASF licenses this file to You under the Apache License, Version 2.0
 * (the "License"); you may not use this file except in compliance with
 * the License.  You may obtain a copy of the License at
 *
 *     http://www.apache.org/licenses/LICENSE-2.0
 *
 * Unless required by applicable law or agreed to in writing, software
 * distributed under the License is distributed on an "AS IS" BASIS,
 * WITHOUT WARRANTIES OR CONDITIONS OF ANY KIND, either express or implied.
 * See the License for the specific language governing permissions and
 * limitations under the License.
 */

package ast

import (
	"database/sql"
	"strings"
)

import (
	"github.com/pkg/errors"
)

var (
	_ Statement = (*ShowTables)(nil)
	_ Statement = (*ShowOpenTables)(nil)
	_ Statement = (*ShowCreate)(nil)
	_ Statement = (*ShowDatabases)(nil)
	_ Statement = (*ShowColumns)(nil)
	_ Statement = (*ShowIndex)(nil)
	_ Statement = (*ShowTopology)(nil)
	_ Statement = (*ShowTableStatus)(nil)
	_ Statement = (*ShowWarnings)(nil)
	_ Statement = (*ShowMasterStatus)(nil)
	_ Statement = (*ShowReplicaStatus)(nil)
)

type FromTable string

func (f FromTable) String() string {
	return string(f)
}

type baseShow struct {
	filter interface{} // ExpressionNode or string
}

func (bs *baseShow) Restore(flag RestoreFlag, sb *strings.Builder, args *[]int) error {
	switch val := bs.filter.(type) {
	case string:
		sb.WriteString(" IN ")
		WriteID(sb, val)
		return nil
	case FromTable:
		sb.WriteString(val.String())
		return nil
	case PredicateNode:
		return val.Restore(flag, sb, nil)
	case ExpressionNode:
		sb.WriteString(" WHERE ")
		return val.Restore(flag, sb, args)
	default:
		return nil
	}
}

func (bs *baseShow) Like() (string, bool) {
	v, ok := bs.filter.(string)
	return v, ok
}

func (bs *baseShow) Where() (ExpressionNode, bool) {
	v, ok := bs.filter.(ExpressionNode)
	return v, ok
}

type ShowDatabases struct {
	*baseShow
}

func (s ShowDatabases) Mode() SQLType {
	return SQLTypeShowDatabases
}

func (s ShowDatabases) Restore(flag RestoreFlag, sb *strings.Builder, args *[]int) error {
	sb.WriteString("SHOW DATABASES")
	if err := s.baseShow.Restore(flag, sb, args); err != nil {
		return errors.WithStack(err)
	}
	return nil
}

type ShowCollation struct {
	*baseShow
}

func (s ShowCollation) Mode() SQLType {
	return SQLTypeShowCollation
}

func (s ShowCollation) Restore(flag RestoreFlag, sb *strings.Builder, args *[]int) error {
	sb.WriteString("SHOW COLLATION")
	if err := s.baseShow.Restore(flag, sb, args); err != nil {
		return errors.WithStack(err)
	}
	return nil
}

type ShowTables struct {
	*baseShow
	like sql.NullString
}

func (st *ShowTables) Mode() SQLType {
	return SQLTypeShowTables
}

func (st *ShowTables) Restore(flag RestoreFlag, sb *strings.Builder, args *[]int) error {
	sb.WriteString("SHOW TABLES")
	if err := st.baseShow.Restore(flag, sb, args); err != nil {
		return errors.WithStack(err)
	}
	return nil
}

func (st *ShowTables) Like() (string, bool) {
	if st.like.Valid {
		return st.like.String, true
	}
	return "", false
}

type ShowTopology struct {
	*baseShow
}

func (s ShowTopology) Mode() SQLType {
	return SQLTypeShowTopology
}

func (s ShowTopology) Restore(flag RestoreFlag, sb *strings.Builder, args *[]int) error {
	return s.baseShow.Restore(flag, sb, args)
}

type ShowOpenTables struct {
	*baseShow
}

func (s ShowOpenTables) Mode() SQLType {
	return SQLTypeShowOpenTables
}

func (s ShowOpenTables) Restore(flag RestoreFlag, sb *strings.Builder, args *[]int) error {
	sb.WriteString("SHOW OPEN TABLES")
	if err := s.baseShow.Restore(flag, sb, args); err != nil {
		return errors.WithStack(err)
	}
	return nil
}

const (
	_ ShowCreateType = iota
	ShowCreateTypeTable
	ShowCreateTypeEvent
	ShowCreateTypeFunc
	ShowCreateTypeProc
	ShowCreateTypeTrigger
	ShowCreateTypeView
)

var _showCreateTypes = [...]string{
	ShowCreateTypeEvent:   "EVENT",
	ShowCreateTypeTable:   "TABLE",
	ShowCreateTypeFunc:    "FUNCTION",
	ShowCreateTypeProc:    "PROCEDURE",
	ShowCreateTypeTrigger: "TRIGGER",
	ShowCreateTypeView:    "VIEW",
}

type ShowCreateType uint8

func (s ShowCreateType) String() string {
	return _showCreateTypes[s]
}

type ShowCreate struct {
	typ ShowCreateType
	tgt string
}

func (s *ShowCreate) ResetTable(table string) *ShowCreate {
	ret := new(ShowCreate)
	*ret = *s
	ret.tgt = table
	return ret
}

func (s *ShowCreate) Restore(flag RestoreFlag, sb *strings.Builder, args *[]int) error {
	sb.WriteString("SHOW CREATE ")
	sb.WriteString(s.typ.String())
	sb.WriteByte(' ')
	WriteID(sb, s.tgt)
	return nil
}

func (s *ShowCreate) Type() ShowCreateType {
	return s.typ
}

func (s *ShowCreate) Target() string {
	return s.tgt
}

func (s *ShowCreate) Mode() SQLType {
	return SQLTypeShowCreate
}

type ShowIndex struct {
	TableName TableName
	where     ExpressionNode
}

func (s *ShowIndex) Restore(flag RestoreFlag, sb *strings.Builder, args *[]int) error {
	sb.WriteString("SHOW INDEXES FROM ")

	_ = s.TableName.Restore(flag, sb, args)

	if where, ok := s.Where(); ok {
		sb.WriteString(" WHERE ")
		if err := where.Restore(flag, sb, args); err != nil {
			return errors.WithStack(err)
		}
	}

	return nil
}

func (s *ShowIndex) Where() (ExpressionNode, bool) {
	if s.where != nil {
		return s.where, true
	}
	return nil, false
}

func (s *ShowIndex) Mode() SQLType {
	return SQLTypeShowIndex
}

type showColumnsFlag uint8

const (
	scFlagFull showColumnsFlag = 0x01 << iota
	scFlagExtended
	scFlagFields
	scFlagIn
)

type ShowColumns struct {
	flag      showColumnsFlag
	TableName TableName
	like      sql.NullString
	Column    string
}

func (sh *ShowColumns) IsFull() bool {
	return sh.flag&scFlagFull != 0
}

func (sh *ShowColumns) IsExtended() bool {
	return sh.flag&scFlagExtended != 0
}

func (sh *ShowColumns) Restore(flag RestoreFlag, sb *strings.Builder, args *[]int) error {
	sb.WriteString("SHOW ")

	if sh.IsExtended() {
		sb.WriteString("EXTENDED ")
	}
	if sh.IsFull() {
		sb.WriteString("FULL ")
	}

	sb.WriteString("COLUMNS FROM ")
	if err := sh.TableName.Restore(flag, sb, args); err != nil {
		return errors.WithStack(err)
	}

	if sh.like.Valid {
		sb.WriteString(" LIKE ")

		sb.WriteByte('\'')
		sb.WriteString(sh.like.String)
		sb.WriteByte('\'')
	}

	return nil
}

func (sh *ShowColumns) Like() (string, bool) {
	if sh.like.Valid {
		return sh.like.String, true
	}
	return "", false
}

func (sh *ShowColumns) Table() TableName {
	return sh.TableName
}

func (sh *ShowColumns) Mode() SQLType {
	return SQLTypeShowColumns
}

func (sh *ShowColumns) Full() bool {
	return sh.flag&scFlagFull != 0
}

func (sh *ShowColumns) Extended() bool {
	return sh.flag&scFlagExtended != 0
}

func (sh *ShowColumns) ColumnsFormat() string {
	if sh.flag&scFlagFields != 0 {
		return "FIELDS"
	}
	return "COLUMNS"
}

func (sh *ShowColumns) TableFormat() string {
	if sh.flag&scFlagIn != 0 {
		return "IN"
	}
	return "FROM"
}

type ShowVariables struct {
	flag showColumnsFlag
	like sql.NullString
}

func (s *ShowVariables) Restore(flag RestoreFlag, sb *strings.Builder, args *[]int) error {
	sb.WriteString("SHOW VARIABLES ")

	if s.like.Valid {
		sb.WriteString(" LIKE ")

		sb.WriteByte('\'')
		sb.WriteString(s.like.String)
		sb.WriteByte('\'')
	}

	return nil
}

func (s *ShowVariables) Like() (string, bool) {
	if s.like.Valid {
		return s.like.String, true
	}
	return "", false
}

func (s *ShowVariables) Mode() SQLType {
	return SQLTypeShowVariables
}

type ShowStatus struct {
	*baseShow
	flag   showColumnsFlag
	global bool
}

func (s *ShowStatus) Restore(flag RestoreFlag, sb *strings.Builder, args *[]int) error {
	sb.WriteString("SHOW ")

	if s.global {
		sb.WriteString(" GLOBAL ")
	} else {
		sb.WriteString(" SESSION ")
	}
	sb.WriteString(" STATUS ")

	if err := s.baseShow.Restore(flag, sb, args); err != nil {
		return errors.WithStack(err)
	}

	return nil
}

func (s *ShowStatus) Mode() SQLType {
	return SQLTypeShowStatus
}

type ShowTableStatus struct {
	*baseShow
	Database string
}

func (s *ShowTableStatus) Restore(flag RestoreFlag, sb *strings.Builder, args *[]int) error {
	sb.WriteString("SHOW TABLE STATUS")

	if len(s.Database) > 0 {
		sb.WriteString(" FROM ")
		WriteID(sb, s.Database)
	}

	if where, ok := s.Where(); ok {
		sb.WriteString(" WHERE ")
		if err := where.Restore(flag, sb, args); err != nil {
			return errors.WithStack(err)
		}
	}

	if like, ok := s.Like(); ok {
		sb.WriteString(" LIKE ")
		WriteString(sb, like)
	}

	return nil
}

func (s *ShowTableStatus) Mode() SQLType {
	return SQLTypeShowTableStatus
}

type ShowWarnings struct {
	*baseShow
	Limit *LimitNode
}

func (s *ShowWarnings) Validate() error {
	return nil
}

func (s *ShowWarnings) Restore(flag RestoreFlag, sb *strings.Builder, args *[]int) error {
	// Todo implements 1: SHOW WARNINGS [LIMIT [offset,] row_count],  2: SHOW COUNT(*) WARNINGS
	sb.WriteString("SHOW WARNINGS")

	if err := s.baseShow.Restore(flag, sb, args); err != nil {
		return errors.WithStack(err)
	}

	return nil
}

func (s *ShowWarnings) Mode() SQLType {
	return SQLTypeShowWarnings
}

type ShowCharset struct {
	*baseShow
}

func (s *ShowCharset) Mode() SQLType {
	return SQLTypeShowCharacterSet
}

func (s *ShowCharset) Restore(flag RestoreFlag, sb *strings.Builder, args *[]int) error {
	sb.WriteString("SHOW CHARACTER SET")

	if err := s.baseShow.Restore(flag, sb, args); err != nil {
		return errors.WithStack(err)
	}

	return nil
}

type ShowReplicas struct {
	*baseShow
}

func (s ShowReplicas) Mode() SQLType {
	return SQLTypeShowReplicas
}

func (s ShowReplicas) Restore(flag RestoreFlag, sb *strings.Builder, args *[]int) error {
	sb.WriteString("SHOW REPLICAS ")

	if err := s.baseShow.Restore(flag, sb, args); err != nil {
		return errors.WithStack(err)
	}

	return nil
}

type ShowMasterStatus struct {
	*baseShow
}

func (s *ShowMasterStatus) Mode() SQLType {
	return SQLTypeShowMasterStatus
}

func (s *ShowMasterStatus) Restore(flag RestoreFlag, sb *strings.Builder, args *[]int) error {
	sb.WriteString("SHOW MASTER STATUS")

	return s.baseShow.Restore(flag, sb, args)
}

type ShowProcessList struct {
	*baseShow
}

func (s *ShowProcessList) Mode() SQLType {
	return SQLTypeShowProcessList
}

func (s *ShowProcessList) Restore(flag RestoreFlag, sb *strings.Builder, args *[]int) error {
	sb.WriteString("SHOW PROCESSLIST")

	return s.baseShow.Restore(flag, sb, args)
}

type ShowReplicaStatus struct {
	*baseShow
}

func (s *ShowReplicaStatus) Mode() SQLType {
	return SQLTypeShowReplicaStatus
}

func (s *ShowReplicaStatus) Restore(flag RestoreFlag, sb *strings.Builder, args *[]int) error {
	sb.WriteString("SHOW REPLICA STATUS")
	return s.baseShow.Restore(flag, sb, args)
}

<<<<<<< HEAD
type ShowNodes struct {
	Tenant string
}

func (s *ShowNodes) Mode() SQLType {
	return SQLTypeShowNodes
}

func (s *ShowNodes) Restore(flag RestoreFlag, sb *strings.Builder, args *[]int) error {
	sb.WriteString("SHOW NODES FROM ")
=======
type ShowUsers struct {
	Tenant string
}

func (s *ShowUsers) Mode() SQLType {
	return SQLTypeShowUsers
}

func (s *ShowUsers) Restore(flag RestoreFlag, sb *strings.Builder, args *[]int) error {
	sb.WriteString("SHOW USERS FROM ")
>>>>>>> 76c4e803

	if len(s.Tenant) > 0 {
		WriteID(sb, s.Tenant)
	}
<<<<<<< HEAD

=======
>>>>>>> 76c4e803
	return nil
}<|MERGE_RESOLUTION|>--- conflicted
+++ resolved
@@ -528,7 +528,6 @@
 	return s.baseShow.Restore(flag, sb, args)
 }
 
-<<<<<<< HEAD
 type ShowNodes struct {
 	Tenant string
 }
@@ -539,7 +538,12 @@
 
 func (s *ShowNodes) Restore(flag RestoreFlag, sb *strings.Builder, args *[]int) error {
 	sb.WriteString("SHOW NODES FROM ")
-=======
+  if len(s.Tenant) > 0 {
+		WriteID(sb, s.Tenant)
+	}
+  return nil
+}
+
 type ShowUsers struct {
 	Tenant string
 }
@@ -550,14 +554,10 @@
 
 func (s *ShowUsers) Restore(flag RestoreFlag, sb *strings.Builder, args *[]int) error {
 	sb.WriteString("SHOW USERS FROM ")
->>>>>>> 76c4e803
 
 	if len(s.Tenant) > 0 {
 		WriteID(sb, s.Tenant)
 	}
-<<<<<<< HEAD
-
-=======
->>>>>>> 76c4e803
+
 	return nil
 }