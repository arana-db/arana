/*
 * Licensed to the Apache Software Foundation (ASF) under one or more
 * contributor license agreements.  See the NOTICE file distributed with
 * this work for additional information regarding copyright ownership.
 * The ASF licenses this file to You under the Apache License, Version 2.0
 * (the "License"); you may not use this file except in compliance with
 * the License.  You may obtain a copy of the License at
 *
 *     http://www.apache.org/licenses/LICENSE-2.0
 *
 * Unless required by applicable law or agreed to in writing, software
 * distributed under the License is distributed on an "AS IS" BASIS,
 * WITHOUT WARRANTIES OR CONDITIONS OF ANY KIND, either express or implied.
 * See the License for the specific language governing permissions and
 * limitations under the License.
 */

package ast

import (
	"database/sql"
	"strings"
)

import (
	"github.com/pkg/errors"
)

var (
	_ Statement = (*ShowTables)(nil)
	_ Statement = (*ShowOpenTables)(nil)
	_ Statement = (*ShowCreate)(nil)
	_ Statement = (*ShowDatabases)(nil)
	_ Statement = (*ShowColumns)(nil)
	_ Statement = (*ShowIndex)(nil)
	_ Statement = (*ShowTopology)(nil)
	_ Statement = (*ShowTableStatus)(nil)
	_ Statement = (*ShowWarnings)(nil)
	_ Statement = (*ShowMasterStatus)(nil)
)

type FromTable string

func (f FromTable) String() string {
	return string(f)
}

type baseShow struct {
	filter interface{} // ExpressionNode or string
}

func (bs *baseShow) Restore(flag RestoreFlag, sb *strings.Builder, args *[]int) error {
	switch val := bs.filter.(type) {
	case string:
		sb.WriteString(" IN ")
		WriteID(sb, val)
		return nil
	case FromTable:
		sb.WriteString(val.String())
		return nil
	case PredicateNode:
		return val.Restore(flag, sb, nil)
	case ExpressionNode:
		sb.WriteString(" WHERE ")
		return val.Restore(flag, sb, args)
	default:
		return nil
	}
}

func (bs *baseShow) Like() (string, bool) {
	v, ok := bs.filter.(string)
	return v, ok
}

func (bs *baseShow) Where() (ExpressionNode, bool) {
	v, ok := bs.filter.(ExpressionNode)
	return v, ok
}

func (bs *baseShow) CntParams() int {
	return 0
}

type ShowDatabases struct {
	*baseShow
}

func (s ShowDatabases) Mode() SQLType {
	return SQLTypeShowDatabases
}

func (s ShowDatabases) Restore(flag RestoreFlag, sb *strings.Builder, args *[]int) error {
	sb.WriteString("SHOW DATABASES")
	if err := s.baseShow.Restore(flag, sb, args); err != nil {
		return errors.WithStack(err)
	}
	return nil
}

type ShowCollation struct {
	*baseShow
}

func (s ShowCollation) Mode() SQLType {
	return SQLTypeShowCollation
}

func (s ShowCollation) Restore(flag RestoreFlag, sb *strings.Builder, args *[]int) error {
	sb.WriteString("SHOW COLLATION")
	if err := s.baseShow.Restore(flag, sb, args); err != nil {
		return errors.WithStack(err)
	}
	return nil
}

type ShowTables struct {
	*baseShow
}

func (s ShowTables) Mode() SQLType {
	return SQLTypeShowTables
}

func (s ShowTables) Restore(flag RestoreFlag, sb *strings.Builder, args *[]int) error {
	sb.WriteString("SHOW TABLES")
	if err := s.baseShow.Restore(flag, sb, args); err != nil {
		return errors.WithStack(err)
	}
	return nil
}

type ShowTopology struct {
	*baseShow
}

func (s ShowTopology) Mode() SQLType {
	return SQLTypeShowTopology
}

func (s ShowTopology) Restore(flag RestoreFlag, sb *strings.Builder, args *[]int) error {
	return s.baseShow.Restore(flag, sb, args)
}

type ShowOpenTables struct {
	*baseShow
}

func (s ShowOpenTables) Mode() SQLType {
	return SQLTypeShowOpenTables
}

func (s ShowOpenTables) Restore(flag RestoreFlag, sb *strings.Builder, args *[]int) error {
	sb.WriteString("SHOW OPEN TABLES")
	if err := s.baseShow.Restore(flag, sb, args); err != nil {
		return errors.WithStack(err)
	}
	return nil
}

const (
	_ ShowCreateType = iota
	ShowCreateTypeTable
	ShowCreateTypeEvent
	ShowCreateTypeFunc
	ShowCreateTypeProc
	ShowCreateTypeTrigger
	ShowCreateTypeView
)

var _showCreateTypes = [...]string{
	ShowCreateTypeEvent:   "EVENT",
	ShowCreateTypeTable:   "TABLE",
	ShowCreateTypeFunc:    "FUNCTION",
	ShowCreateTypeProc:    "PROCEDURE",
	ShowCreateTypeTrigger: "TRIGGER",
	ShowCreateTypeView:    "VIEW",
}

type ShowCreateType uint8

func (s ShowCreateType) String() string {
	return _showCreateTypes[s]
}

type ShowCreate struct {
	typ ShowCreateType
	tgt string
}

func (s *ShowCreate) ResetTable(table string) *ShowCreate {
	ret := new(ShowCreate)
	*ret = *s
	ret.tgt = table
	return ret
}

func (s *ShowCreate) Restore(flag RestoreFlag, sb *strings.Builder, args *[]int) error {
	sb.WriteString("SHOW CREATE ")
	sb.WriteString(s.typ.String())
	sb.WriteByte(' ')
	WriteID(sb, s.tgt)
	return nil
}

func (s *ShowCreate) Type() ShowCreateType {
	return s.typ
}

func (s *ShowCreate) Target() string {
	return s.tgt
}

func (s *ShowCreate) CntParams() int {
	return 0
}

func (s *ShowCreate) Mode() SQLType {
	return SQLTypeShowCreate
}

type ShowIndex struct {
	TableName TableName
	where     ExpressionNode
}

func (s *ShowIndex) Restore(flag RestoreFlag, sb *strings.Builder, args *[]int) error {
	sb.WriteString("SHOW INDEXES FROM ")

	_ = s.TableName.Restore(flag, sb, args)

	if where, ok := s.Where(); ok {
		sb.WriteString(" WHERE ")
		if err := where.Restore(flag, sb, args); err != nil {
			return errors.WithStack(err)
		}
	}

	return nil
}

func (s *ShowIndex) Where() (ExpressionNode, bool) {
	if s.where != nil {
		return s.where, true
	}
	return nil, false
}

func (s *ShowIndex) CntParams() int {
	if s.where == nil {
		return 0
	}
	return s.where.CntParams()
}

func (s *ShowIndex) Mode() SQLType {
	return SQLTypeShowIndex
}

type showColumnsFlag uint8

const (
	scFlagFull showColumnsFlag = 0x01 << iota
	scFlagExtended
	scFlagFields
	scFlagIn
)

type ShowColumns struct {
	flag      showColumnsFlag
	TableName TableName
	like      sql.NullString
	Column    string
}

func (sh *ShowColumns) IsFull() bool {
	return sh.flag&scFlagFull != 0
}

func (sh *ShowColumns) IsExtended() bool {
	return sh.flag&scFlagExtended != 0
}

func (sh *ShowColumns) Restore(flag RestoreFlag, sb *strings.Builder, args *[]int) error {
	sb.WriteString("SHOW ")

	if sh.IsExtended() {
		sb.WriteString("EXTENDED ")
	}
	if sh.IsFull() {
		sb.WriteString("FULL ")
	}

	sb.WriteString("COLUMNS FROM ")
	if err := sh.TableName.Restore(flag, sb, args); err != nil {
		return errors.WithStack(err)
	}

	if sh.like.Valid {
		sb.WriteString(" LIKE ")

		sb.WriteByte('\'')
		sb.WriteString(sh.like.String)
		sb.WriteByte('\'')
	}

	return nil
}

func (sh *ShowColumns) Like() (string, bool) {
	if sh.like.Valid {
		return sh.like.String, true
	}
	return "", false
}

func (sh *ShowColumns) Table() TableName {
	return sh.TableName
}

func (sh *ShowColumns) CntParams() int {
	return 0
}

func (sh *ShowColumns) Mode() SQLType {
	return SQLTypeShowColumns
}

func (sh *ShowColumns) Full() bool {
	return sh.flag&scFlagFull != 0
}

func (sh *ShowColumns) Extended() bool {
	return sh.flag&scFlagExtended != 0
}

func (sh *ShowColumns) ColumnsFormat() string {
	if sh.flag&scFlagFields != 0 {
		return "FIELDS"
	}
	return "COLUMNS"
}

func (sh *ShowColumns) TableFormat() string {
	if sh.flag&scFlagIn != 0 {
		return "IN"
	}
	return "FROM"
}

type ShowVariables struct {
	flag showColumnsFlag
	like sql.NullString
}

func (s *ShowVariables) Restore(flag RestoreFlag, sb *strings.Builder, args *[]int) error {
	sb.WriteString("SHOW VARIABLES ")

	if s.like.Valid {
		sb.WriteString(" LIKE ")

		sb.WriteByte('\'')
		sb.WriteString(s.like.String)
		sb.WriteByte('\'')
	}

	return nil
}

func (s *ShowVariables) Like() (string, bool) {
	if s.like.Valid {
		return s.like.String, true
	}
	return "", false
}

func (s *ShowVariables) CntParams() int {
	return 0
}

func (s *ShowVariables) Mode() SQLType {
	return SQLTypeShowVariables
}

type ShowStatus struct {
	*baseShow
	flag   showColumnsFlag
	global bool
}

func (s *ShowStatus) Restore(flag RestoreFlag, sb *strings.Builder, args *[]int) error {
	sb.WriteString("SHOW ")

	if s.global {
		sb.WriteString(" GLOBAL ")
	} else {
		sb.WriteString(" SESSION ")
	}
	sb.WriteString(" STATUS ")

	if err := s.baseShow.Restore(flag, sb, args); err != nil {
		return errors.WithStack(err)
	}

	return nil
}

func (s *ShowStatus) Mode() SQLType {
	return SQLTypeShowStatus
}

type ShowTableStatus struct {
	*baseShow
	Database string
}

func (s *ShowTableStatus) Restore(flag RestoreFlag, sb *strings.Builder, args *[]int) error {
	sb.WriteString("SHOW TABLE STATUS")

	if len(s.Database) > 0 {
		sb.WriteString(" FROM ")
		WriteID(sb, s.Database)
	}

	if where, ok := s.Where(); ok {
		sb.WriteString(" WHERE ")
		if err := where.Restore(flag, sb, args); err != nil {
			return errors.WithStack(err)
		}
	}

	if like, ok := s.Like(); ok {
		sb.WriteString(" LIKE ")
		WriteString(sb, like)
	}

	return nil
}

func (s *ShowTableStatus) Mode() SQLType {
	return SQLTypeShowTableStatus
}

type ShowWarnings struct {
	*baseShow
	Limit *LimitNode
}

func (s *ShowWarnings) Validate() error {
	return nil
}

func (s *ShowWarnings) Restore(flag RestoreFlag, sb *strings.Builder, args *[]int) error {
	// Todo implements 1: SHOW WARNINGS [LIMIT [offset,] row_count],  2: SHOW COUNT(*) WARNINGS
	sb.WriteString("SHOW WARNINGS")

	if err := s.baseShow.Restore(flag, sb, args); err != nil {
		return errors.WithStack(err)
	}

	return nil
}

func (s *ShowWarnings) Mode() SQLType {
	return SQLTypeShowWarnings
}

type ShowCharset struct {
	*baseShow
}

func (s *ShowCharset) Mode() SQLType {
	return SQLTypeShowCharacterSet
}

func (s *ShowCharset) Restore(flag RestoreFlag, sb *strings.Builder, args *[]int) error {
	sb.WriteString("SHOW CHARACTER SET")

	if err := s.baseShow.Restore(flag, sb, args); err != nil {
		return errors.WithStack(err)
	}

	return nil
}

<<<<<<< HEAD
type ShowReplicas struct {
	*baseShow
}

func (s ShowReplicas) Mode() SQLType {
	return SQLTypeShowReplicas
}

func (s ShowReplicas) Restore(flag RestoreFlag, sb *strings.Builder, args *[]int) error {
	sb.WriteString("SHOW REPLICAS")
	if err := s.baseShow.Restore(flag, sb, args); err != nil {
		return errors.WithStack(err)
	}
	return nil
=======
type ShowMasterStatus struct {
	*baseShow
}

func (s *ShowMasterStatus) Mode() SQLType {
	return SQLTypeShowMasterStatus
}

func (s *ShowMasterStatus) Restore(flag RestoreFlag, sb *strings.Builder, args *[]int) error {
	sb.WriteString("SHOW MASTER STATUS")

	return s.baseShow.Restore(flag, sb, args)
>>>>>>> df8d11c5
}<|MERGE_RESOLUTION|>--- conflicted
+++ resolved
@@ -483,7 +483,7 @@
 	return nil
 }
 
-<<<<<<< HEAD
+
 type ShowReplicas struct {
 	*baseShow
 }
@@ -498,7 +498,7 @@
 		return errors.WithStack(err)
 	}
 	return nil
-=======
+}
 type ShowMasterStatus struct {
 	*baseShow
 }
@@ -511,5 +511,4 @@
 	sb.WriteString("SHOW MASTER STATUS")
 
 	return s.baseShow.Restore(flag, sb, args)
->>>>>>> df8d11c5
 }