/*
 * Licensed to the Apache Software Foundation (ASF) under one or more
 * contributor license agreements.  See the NOTICE file distributed with
 * this work for additional information regarding copyright ownership.
 * The ASF licenses this file to You under the Apache License, Version 2.0
 * (the "License"); you may not use this file except in compliance with
 * the License.  You may obtain a copy of the License at
 *
 *     http://www.apache.org/licenses/LICENSE-2.0
 *
 * Unless required by applicable law or agreed to in writing, software
 * distributed under the License is distributed on an "AS IS" BASIS,
 * WITHOUT WARRANTIES OR CONDITIONS OF ANY KIND, either express or implied.
 * See the License for the specific language governing permissions and
 * limitations under the License.
 */

package context

import (
	"context"
)

import (
	"github.com/arana-db/arana/pkg/proto"
	"github.com/arana-db/arana/pkg/proto/rule"
)

const (
	_flagDirect cFlag = 1 << iota
	_flagRead
	_flagWrite
)

type (
<<<<<<< HEAD
	keyFlag      struct{}
	keyRule      struct{}
	keySequence  struct{}
	keySql       struct{}
	keyNodeLabel struct{}
	keySchema    struct{}
=======
	keyFlag           struct{}
	keyRule           struct{}
	keySequence       struct{}
	keySql            struct{}
	keyNodeLabel      struct{}
	keyDefaultDBGroup struct{}
>>>>>>> 81dc89a7
)

type cFlag uint8

// WithNodeLabel sets the database node label, it will be used for node select.
// For Example, use `WithNodeLabel(ctx, "zone:shanghai")` if you want to choose nodes in Shanghai DC.
func WithNodeLabel(ctx context.Context, label string) context.Context {
	return context.WithValue(ctx, keyNodeLabel{}, label)
}

// WithDirect execute sql directly.
func WithDirect(ctx context.Context) context.Context {
	return context.WithValue(ctx, keyFlag{}, _flagDirect|getFlag(ctx))
}

// WithSQL binds the original sql.
func WithSQL(ctx context.Context, sql string) context.Context {
	return context.WithValue(ctx, keySql{}, sql)
}

// WithDBGroup binds the default db.
func WithDBGroup(ctx context.Context, group string) context.Context {
	return context.WithValue(ctx, keyDefaultDBGroup{}, group)
}

// WithRule binds a rule.
func WithRule(ctx context.Context, ru *rule.Rule) context.Context {
	return context.WithValue(ctx, keyRule{}, ru)
}

func WithSchema(ctx context.Context, data string) context.Context {
	return context.WithValue(ctx, keySchema{}, data)
}

// WithSequencer binds a sequencer.
func WithSequencer(ctx context.Context, sequencer proto.Sequencer) context.Context {
	return context.WithValue(ctx, keySequence{}, sequencer)
}

// WithWrite marked as write operation
func WithWrite(ctx context.Context) context.Context {
	return context.WithValue(ctx, keyFlag{}, _flagWrite|getFlag(ctx))
}

// WithRead marked as read operation
func WithRead(ctx context.Context) context.Context {
	return context.WithValue(ctx, keyFlag{}, _flagRead|getFlag(ctx))
}

// Sequencer extracts the sequencer.
func Sequencer(ctx context.Context) proto.Sequencer {
	s, ok := ctx.Value(keySequence{}).(proto.Sequencer)
	if !ok {
		return nil
	}
	return s
}

// DBGroup extracts the db.
func DBGroup(ctx context.Context) string {
	db, ok := ctx.Value(keyDefaultDBGroup{}).(string)
	if !ok {
		return ""
	}
	return db
}

// Rule extracts the rule.
func Rule(ctx context.Context) *rule.Rule {
	ru, ok := ctx.Value(keyRule{}).(*rule.Rule)
	if !ok {
		return nil
	}
	return ru
}

// IsRead returns true if this is a read operation
func IsRead(ctx context.Context) bool {
	return hasFlag(ctx, _flagRead)
}

// IsWrite returns true if this is a write operation
func IsWrite(ctx context.Context) bool {
	return hasFlag(ctx, _flagWrite)
}

// IsDirect returns true if execute directly.
func IsDirect(ctx context.Context) bool {
	return hasFlag(ctx, _flagDirect)
}

// SQL returns the original sql string.
func SQL(ctx context.Context) string {
	if sql, ok := ctx.Value(keySql{}).(string); ok {
		return sql
	}
	return ""
}

func Schema(ctx context.Context) string {
	if schema, ok := ctx.Value(keySchema{}).(string); ok {
		return schema
	}
	return ""
}

// NodeLabel returns the label of node.
func NodeLabel(ctx context.Context) string {
	if label, ok := ctx.Value(keyNodeLabel{}).(string); ok {
		return label
	}
	return ""
}

func hasFlag(ctx context.Context, flag cFlag) bool {
	return getFlag(ctx)&flag != 0
}

func getFlag(ctx context.Context) cFlag {
	f, ok := ctx.Value(keyFlag{}).(cFlag)
	if !ok {
		return 0
	}
	return f
}<|MERGE_RESOLUTION|>--- conflicted
+++ resolved
@@ -33,21 +33,13 @@
 )
 
 type (
-<<<<<<< HEAD
-	keyFlag      struct{}
-	keyRule      struct{}
-	keySequence  struct{}
-	keySql       struct{}
-	keyNodeLabel struct{}
-	keySchema    struct{}
-=======
 	keyFlag           struct{}
 	keyRule           struct{}
 	keySequence       struct{}
 	keySql            struct{}
 	keyNodeLabel      struct{}
+	keySchema         struct{}
 	keyDefaultDBGroup struct{}
->>>>>>> 81dc89a7
 )
 
 type cFlag uint8
