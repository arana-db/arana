/*
 * Licensed to the Apache Software Foundation (ASF) under one or more
 * contributor license agreements.  See the NOTICE file distributed with
 * this work for additional information regarding copyright ownership.
 * The ASF licenses this file to You under the Apache License, Version 2.0
 * (the "License"); you may not use this file except in compliance with
 * the License.  You may obtain a copy of the License at
 *
 *     http://www.apache.org/licenses/LICENSE-2.0
 *
 * Unless required by applicable law or agreed to in writing, software
 * distributed under the License is distributed on an "AS IS" BASIS,
 * WITHOUT WARRANTIES OR CONDITIONS OF ANY KIND, either express or implied.
 * See the License for the specific language governing permissions and
 * limitations under the License.
 */

package plan

import (
	"context"
<<<<<<< HEAD
=======
	"fmt"
>>>>>>> 2959a221
	"io"
)

import (
  "go.opentelemetry.io/otel"
	"github.com/pkg/errors"
<<<<<<< HEAD

	"go.opentelemetry.io/otel"

	"go.uber.org/multierr"
=======
>>>>>>> 2959a221
)

import (
	"github.com/arana-db/arana/pkg/dataset"
	"github.com/arana-db/arana/pkg/proto"
	"github.com/arana-db/arana/pkg/resultx"
	"github.com/arana-db/arana/pkg/util/log"
)

var Tracer = otel.Tracer("ExecPlan")

// UnionPlan merges multiple query plan.
type UnionPlan struct {
	Plans []proto.Plan
}

func (u UnionPlan) Type() proto.PlanType {
	return proto.PlanTypeQuery
}

func (u UnionPlan) ExecIn(ctx context.Context, conn proto.VConn) (proto.Result, error) {
<<<<<<< HEAD
	var results []proto.Result
	ctx, span := Tracer.Start(ctx, "UnionPlan.ExecIn")
	defer span.End()
=======
  ctx, span := Tracer.Start(ctx, "UnionPlan.ExecIn")
	defer span.End()
	switch u.Plans[0].Type() {
	case proto.PlanTypeQuery:
		return u.query(ctx, conn)
	case proto.PlanTypeExec:
		return u.exec(ctx, conn)
	default:
		panic("unreachable")
	}
}

func (u UnionPlan) showOpenTables(ctx context.Context, conn proto.VConn) (proto.Result, error) {
	var (
		fields    []proto.Field
		rows      []proto.Row
		filterMap = make(map[string]struct{}, 0) // map[database-table]
	)
>>>>>>> 2959a221
	for _, it := range u.Plans {
		it := it
		res, err := it.ExecIn(ctx, conn)
		if err != nil {
			return nil, errors.WithStack(err)
		}
		ds, err := res.Dataset()
		if err != nil {
			return nil, errors.WithStack(err)
		}
		fields, err = ds.Fields()
		if err != nil {
			return nil, errors.WithStack(err)
		}
		var row proto.Row

		for {
			row, err = ds.Next()
			if errors.Is(err, io.EOF) {
				break
			}

			if err != nil {
				return nil, errors.WithStack(err)
			}
			var values []proto.Value
			if err = row.Scan(values); err != nil {
				return nil, errors.WithStack(err)
			}
			// Database Table In_use Name_locked
			key := fmt.Sprintf("%s-%s", values[0].(string), values[1].(string))
			if _, ok := filterMap[key]; ok {
				continue
			}
			filterMap[key] = struct{}{}
			rows = append(rows, row)
		}
	}
	ds := &dataset.VirtualDataset{
		Columns: fields,
		Rows:    rows,
	}

	return resultx.New(resultx.WithDataset(ds)), nil
}

func (u UnionPlan) query(ctx context.Context, conn proto.VConn) (proto.Result, error) {
	var generators []dataset.GenerateFunc
	for _, it := range u.Plans {
		it := it
		generators = append(generators, func() (proto.Dataset, error) {
			res, err := it.ExecIn(ctx, conn)
			if err != nil {
				return nil, errors.WithStack(err)
			}
			return res.Dataset()
		})
	}

	ds, err := dataset.Fuse(generators[0], generators[1:]...)
	if err != nil {
		log.Errorf("UnionPlan Fuse error:%v", err)
		return nil, err
	}
	return resultx.New(resultx.WithDataset(ds)), nil
}

func (u UnionPlan) exec(ctx context.Context, conn proto.VConn) (proto.Result, error) {
	var id, affects uint64
	for _, it := range u.Plans {
		i, n, err := u.execOne(ctx, conn, it)
		if err != nil {
			return nil, errors.WithStack(err)
		}
		affects += n
		id += i
	}

	return resultx.New(resultx.WithLastInsertID(id), resultx.WithRowsAffected(affects)), nil
}

func (u UnionPlan) execOne(ctx context.Context, conn proto.VConn, p proto.Plan) (uint64, uint64, error) {
	res, err := p.ExecIn(ctx, conn)
	if err != nil {
		return 0, 0, errors.WithStack(err)
	}

	defer resultx.Drain(res)

	id, err := res.LastInsertId()

	if err != nil {
		return 0, 0, errors.WithStack(err)
	}

	affected, err := res.RowsAffected()
	if err != nil {
		return 0, 0, errors.WithStack(err)
	}

	return id, affected, nil
}<|MERGE_RESOLUTION|>--- conflicted
+++ resolved
@@ -19,23 +19,14 @@
 
 import (
 	"context"
-<<<<<<< HEAD
-=======
 	"fmt"
->>>>>>> 2959a221
 	"io"
 )
 
 import (
-  "go.opentelemetry.io/otel"
 	"github.com/pkg/errors"
-<<<<<<< HEAD
 
 	"go.opentelemetry.io/otel"
-
-	"go.uber.org/multierr"
-=======
->>>>>>> 2959a221
 )
 
 import (
@@ -57,12 +48,7 @@
 }
 
 func (u UnionPlan) ExecIn(ctx context.Context, conn proto.VConn) (proto.Result, error) {
-<<<<<<< HEAD
-	var results []proto.Result
 	ctx, span := Tracer.Start(ctx, "UnionPlan.ExecIn")
-	defer span.End()
-=======
-  ctx, span := Tracer.Start(ctx, "UnionPlan.ExecIn")
 	defer span.End()
 	switch u.Plans[0].Type() {
 	case proto.PlanTypeQuery:
@@ -80,7 +66,6 @@
 		rows      []proto.Row
 		filterMap = make(map[string]struct{}, 0) // map[database-table]
 	)
->>>>>>> 2959a221
 	for _, it := range u.Plans {
 		it := it
 		res, err := it.ExecIn(ctx, conn)
