/*
 * Licensed to the Apache Software Foundation (ASF) under one or more
 * contributor license agreements.  See the NOTICE file distributed with
 * this work for additional information regarding copyright ownership.
 * The ASF licenses this file to You under the Apache License, Version 2.0
 * (the "License"); you may not use this file except in compliance with
 * the License.  You may obtain a copy of the License at
 *
 *     http://www.apache.org/licenses/LICENSE-2.0
 *
 * Unless required by applicable law or agreed to in writing, software
 * distributed under the License is distributed on an "AS IS" BASIS,
 * WITHOUT WARRANTIES OR CONDITIONS OF ANY KIND, either express or implied.
 * See the License for the specific language governing permissions and
 * limitations under the License.
 */

package plan

import (
	"context"
)

import (
	"github.com/pkg/errors"
)

import (
	"github.com/arana-db/arana/pkg/proto"
	"github.com/arana-db/arana/pkg/transformer"
)

type AggregatePlan struct {
	transformer.Combiner
	AggrLoader *transformer.AggrLoader
	Plan       proto.Plan
}

func (a *AggregatePlan) Type() proto.PlanType {
	return proto.PlanTypeQuery
}

func (a *AggregatePlan) ExecIn(ctx context.Context, conn proto.VConn) (proto.Result, error) {
<<<<<<< HEAD
	ctx, span := Tracer.Start(ctx, "AggregatePlan.ExecIn")
	defer span.End()
	res, err := a.UnionPlan.ExecIn(ctx, conn)
=======
	res, err := a.Plan.ExecIn(ctx, conn)
>>>>>>> 4d9731fc
	if err != nil {
		return nil, errors.WithStack(err)
	}

	return a.Combiner.Merge(res, a.AggrLoader)
}<|MERGE_RESOLUTION|>--- conflicted
+++ resolved
@@ -41,13 +41,9 @@
 }
 
 func (a *AggregatePlan) ExecIn(ctx context.Context, conn proto.VConn) (proto.Result, error) {
-<<<<<<< HEAD
 	ctx, span := Tracer.Start(ctx, "AggregatePlan.ExecIn")
 	defer span.End()
-	res, err := a.UnionPlan.ExecIn(ctx, conn)
-=======
 	res, err := a.Plan.ExecIn(ctx, conn)
->>>>>>> 4d9731fc
 	if err != nil {
 		return nil, errors.WithStack(err)
 	}
