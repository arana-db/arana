/*
 * Licensed to the Apache Software Foundation (ASF) under one or more
 * contributor license agreements.  See the NOTICE file distributed with
 * this work for additional information regarding copyright ownership.
 * The ASF licenses this file to You under the Apache License, Version 2.0
 * (the "License"); you may not use this file except in compliance with
 * the License.  You may obtain a copy of the License at
 *
 *     http://www.apache.org/licenses/LICENSE-2.0
 *
 * Unless required by applicable law or agreed to in writing, software
 * distributed under the License is distributed on an "AS IS" BASIS,
 * WITHOUT WARRANTIES OR CONDITIONS OF ANY KIND, either express or implied.
 * See the License for the specific language governing permissions and
 * limitations under the License.
 */

package dal

import (
	"context"
<<<<<<< HEAD
=======
	"fmt"
	"strings"
>>>>>>> 39096e4c
)

import (
	"github.com/arana-db/arana/pkg/dataset"
	"github.com/arana-db/arana/pkg/mysql/rows"
	"github.com/arana-db/arana/pkg/mysql/thead"
	"github.com/arana-db/arana/pkg/proto"
	"github.com/arana-db/arana/pkg/proto/rule"
	"github.com/arana-db/arana/pkg/resultx"
	"github.com/arana-db/arana/pkg/runtime/ast"
	"github.com/arana-db/arana/pkg/runtime/plan"
)

var _ proto.Plan = (*ShowDatabaseRulesPlan)(nil)

type ShowDatabaseRulesPlan struct {
	plan.BasePlan
	Stmt *ast.ShowDatabaseRule
	rule *rule.Rule
}

func (s *ShowDatabaseRulesPlan) Type() proto.PlanType {
	return proto.PlanTypeQuery
}

func (s *ShowDatabaseRulesPlan) ExecIn(ctx context.Context, _ proto.VConn) (proto.Result, error) {
	_, span := plan.Tracer.Start(ctx, "ShowDatabaseRulesPlan.ExecIn")
	defer span.End()

	fields := thead.DBRule.ToFields()
	ds := &dataset.VirtualDataset{
		Columns: fields,
	}

	if vt, ok := s.rule.VTable(s.Stmt.TableName); ok {
		for _, vs := range vt.GetVShards() {
			var columns []string
			for i := range vs.DB.ShardColumns {
				columns = append(columns, vs.DB.ShardColumns[i].Name)
			}
			ds.Rows = append(ds.Rows, rows.NewTextVirtualRow(fields, []proto.Value{
				proto.NewValueString(s.Stmt.TableName),
				proto.NewValueString(strings.Join(columns, ",")),
				proto.NewValueString(""),
				proto.NewValueString(fmt.Sprintf("%s", vs.DB.Computer)),
				proto.NewValueInt64(1),
			}))
		}
	}

	return resultx.New(resultx.WithDataset(ds)), nil
}

func (s *ShowDatabaseRulesPlan) SetRule(rule *rule.Rule) {
	s.rule = rule
}

// NewShowDatabaseRulesPlan create ShowDatabaseRules Plan
func NewShowDatabaseRulesPlan(stmt *ast.ShowDatabaseRule) *ShowDatabaseRulesPlan {
	return &ShowDatabaseRulesPlan{
		Stmt: stmt,
	}
}<|MERGE_RESOLUTION|>--- conflicted
+++ resolved
@@ -19,11 +19,8 @@
 
 import (
 	"context"
-<<<<<<< HEAD
-=======
 	"fmt"
 	"strings"
->>>>>>> 39096e4c
 )
 
 import (
