--- conflicted
+++ resolved
@@ -37,10 +37,5 @@
 }
 
 func (a AlwaysEmptyExecPlan) ExecIn(ctx context.Context, conn proto.VConn) (proto.Result, error) {
-<<<<<<< HEAD
-	// TODO: ADD trace in all plan ExecIn
-	return &_emptyResult, nil
-=======
 	return resultx.New(), nil
->>>>>>> 05c80100
 }