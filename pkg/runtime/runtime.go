--- conflicted
+++ resolved
@@ -544,12 +544,8 @@
 	c = rcontext.WithSQL(c, ctx.GetQuery())
 	c = rcontext.WithDBGroup(c, pi.ns.DBGroups()[0])
 
-<<<<<<< HEAD
 	start := time.Now()
-	if plan, err = pi.ns.Optimizer().Optimize(c, ctx.Stmt.StmtNode, args...); err != nil {
-=======
 	if plan, err = pi.ns.Optimizer().Optimize(c, pi, ctx.Stmt.StmtNode, args...); err != nil {
->>>>>>> 81dc89a7
 		err = errors.WithStack(err)
 		return
 	}
