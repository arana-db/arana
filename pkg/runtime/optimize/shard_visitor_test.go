/*
 * Licensed to the Apache Software Foundation (ASF) under one or more
 * contributor license agreements.  See the NOTICE file distributed with
 * this work for additional information regarding copyright ownership.
 * The ASF licenses this file to You under the Apache License, Version 2.0
 * (the "License"); you may not use this file except in compliance with
 * the License.  You may obtain a copy of the License at
 *
 *     http://www.apache.org/licenses/LICENSE-2.0
 *
 * Unless required by applicable law or agreed to in writing, software
 * distributed under the License is distributed on an "AS IS" BASIS,
 * WITHOUT WARRANTIES OR CONDITIONS OF ANY KIND, either express or implied.
 * See the License for the specific language governing permissions and
 * limitations under the License.
 */

package optimize_test

import (
	"context"
	"fmt"
	"sort"
	"strconv"
	"testing"
)

import (
	"github.com/golang/mock/gomock"

	"github.com/stretchr/testify/assert"
)

import (
	"github.com/arana-db/arana/pkg/proto"
	"github.com/arana-db/arana/pkg/proto/rule"
	"github.com/arana-db/arana/pkg/runtime/ast"
	_ "github.com/arana-db/arana/pkg/runtime/function"
	. "github.com/arana-db/arana/pkg/runtime/optimize"
	"github.com/arana-db/arana/testdata"
)

func TestShardNG(t *testing.T) {
	ctrl := gomock.NewController(t)
	defer ctrl.Finish()

	// test rule: student, uid % 8
	fakeRule := makeFakeRule(ctrl, "student", 8, nil)

	type tt struct {
		sql    string
		args   []interface{}
		expect []int
	}

	for _, it := range []tt{
		{"select * from student where uid = ? or uid = ?", []interface{}{7, 12}, []int{4, 7}},
		{"select * from student where uid = PI() div 3", nil, []int{1}},
		{"select * from student where uid = PI() div ?", []interface{}{3}, []int{1}},
		{"select * from student where 1+2", nil, nil},
		{"select * from student where uid between 1 and 3", nil, []int{1, 2, 3}},
	} {
		t.Run(it.sql, func(t *testing.T) {
			_, rawStmt := ast.MustParse(it.sql)
			stmt := rawStmt.(*ast.SelectStatement)

			args := make([]proto.Value, 0, len(it.args))
			for i := range it.args {
				arg, err := proto.NewValue(it.args[i])
				assert.NoError(t, err)
				args = append(args, arg)
			}

			shd := NewXSharder(context.TODO(), fakeRule, args)

			_, err := stmt.Accept(shd)
			assert.NoError(t, err)

			t.Log("shard results:", shd.Result())

			res := shd.Result()[0]
			var actual []int
			res.R.Each(func(_, tb uint32) bool {
				actual = append(actual, int(tb))
				return true
			})
			sort.Ints(actual)
			assert.Equal(t, it.expect, actual)
		})
	}
}

func makeFakeRule(c *gomock.Controller, table string, mod int, ru *rule.Rule) *rule.Rule {
	var (
		tab  rule.VTable
		topo rule.Topology
	)

	if ru == nil {
		ru = &rule.Rule{}
	}

	topo.SetRender(func(_ int) string {
		return "fake_db"
	}, func(i int) string {
		return fmt.Sprintf("%s_%04d", table, i)
	})

	tables := make([]int, 0, mod)
	for i := 0; i < mod; i++ {
		tables = append(tables, i)
	}
	topo.SetTopology(0, tables...)

	tab.SetTopology(&topo)
	tab.SetName(table)

	computer := testdata.NewMockShardComputer(c)

	computer.EXPECT().
		Compute(gomock.Any()).
		DoAndReturn(func(value proto.Value) (int, error) {
			n, err := strconv.Atoi(fmt.Sprintf("%v", value))
			if err != nil {
				return 0, err
			}
			return n % mod, nil
		}).
		AnyTimes()

	computer.EXPECT().Variables().Return([]string{"uid"}).AnyTimes()

	sm := &rule.ShardMetadata{
		ShardColumns: []*rule.ShardColumn{
			{
				Name:  "uid",
				Steps: 8,
				Stepper: rule.Stepper{
					N: 1,
					U: rule.Unum,
				},
			},
		},
		Computer: computer,
	}

	tab.AddVShards(&rule.VShard{
		Table: sm,
	})

<<<<<<< HEAD
	tab.SetShardMetadata("uid", nil, &sm)
	ru.SetVTable(table, &tab)
	return ru
=======
	ru.SetVTable("student", &tab)
	return &ru
>>>>>>> 39096e4c
}<|MERGE_RESOLUTION|>--- conflicted
+++ resolved
@@ -148,12 +148,7 @@
 		Table: sm,
 	})
 
-<<<<<<< HEAD
-	tab.SetShardMetadata("uid", nil, &sm)
-	ru.SetVTable(table, &tab)
-	return ru
-=======
 	ru.SetVTable("student", &tab)
 	return &ru
->>>>>>> 39096e4c
+
 }