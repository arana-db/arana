/*
 * Licensed to the Apache Software Foundation (ASF) under one or more
 * contributor license agreements.  See the NOTICE file distributed with
 * this work for additional information regarding copyright ownership.
 * The ASF licenses this file to You under the Apache License, Version 2.0
 * (the "License"); you may not use this file except in compliance with
 * the License.  You may obtain a copy of the License at
 *
 *     http://www.apache.org/licenses/LICENSE-2.0
 *
 * Unless required by applicable law or agreed to in writing, software
 * distributed under the License is distributed on an "AS IS" BASIS,
 * WITHOUT WARRANTIES OR CONDITIONS OF ANY KIND, either express or implied.
 * See the License for the specific language governing permissions and
 * limitations under the License.
 */

package optimize

import (
	"context"
	stdErrors "errors"
	"strings"
)

import (
	"github.com/arana-db/parser/ast"

	"github.com/pkg/errors"
)

import (
	"github.com/arana-db/arana/pkg/proto"
	"github.com/arana-db/arana/pkg/proto/rule"
	"github.com/arana-db/arana/pkg/proto/schema_manager"
	rast "github.com/arana-db/arana/pkg/runtime/ast"
	"github.com/arana-db/arana/pkg/runtime/cmp"
	rcontext "github.com/arana-db/arana/pkg/runtime/context"
	"github.com/arana-db/arana/pkg/runtime/plan"
	"github.com/arana-db/arana/pkg/util/log"
)

var _ proto.Optimizer = (*optimizer)(nil)

// errors group
var (
	errNoRuleFound     = stdErrors.New("no rule found")
	errDenyFullScan    = stdErrors.New("the full-scan query is not allowed")
	errNoShardKeyFound = stdErrors.New("no shard key found")
)

// IsNoShardKeyFoundErr returns true if target error is caused by NO-SHARD-KEY-FOUND
func IsNoShardKeyFoundErr(err error) bool {
	return errors.Is(err, errNoShardKeyFound)
}

// IsNoRuleFoundErr returns true if target error is caused by NO-RULE-FOUND.
func IsNoRuleFoundErr(err error) bool {
	return errors.Is(err, errNoRuleFound)
}

// IsDenyFullScanErr returns true if target error is caused by DENY-FULL-SCAN.
func IsDenyFullScanErr(err error) bool {
	return errors.Is(err, errDenyFullScan)
}

func GetOptimizer() proto.Optimizer {
	return optimizer{}
}

type optimizer struct {
}

func (o optimizer) Optimize(ctx context.Context, conn proto.VConn, stmt ast.StmtNode, args ...interface{}) (plan proto.Plan, err error) {
	defer func() {
		if rec := recover(); rec != nil {
			err = errors.Errorf("cannot analyze sql %s", rcontext.SQL(ctx))
			log.Errorf("optimize panic: sql=%s, rec=%v", rcontext.SQL(ctx), rec)
		}
	}()

	var rstmt rast.Statement
	if rstmt, err = rast.FromStmtNode(stmt); err != nil {
		return nil, errors.Wrap(err, "optimize failed")
	}
	return o.doOptimize(ctx, conn, rstmt, args...)
}

func (o optimizer) doOptimize(ctx context.Context, conn proto.VConn, stmt rast.Statement, args ...interface{}) (proto.Plan, error) {
	switch t := stmt.(type) {
	case *rast.SelectStatement:
		return o.optimizeSelect(ctx, conn, t, args)
	case *rast.InsertStatement:
		return o.optimizeInsert(ctx, conn, t, args)
	case *rast.DeleteStatement:
		return o.optimizeDelete(ctx, t, args)
	case *rast.UpdateStatement:
<<<<<<< HEAD
		return o.optimizeUpdate(ctx, t, args)
	case *rast.ShowTables:
		return o.optimizeShowTables(ctx, t, args)
=======
		return o.optimizeUpdate(ctx, conn, t, args)
	case *rast.TruncateStatement:
		return o.optimizeTruncate(ctx, t, args)
>>>>>>> 81dc89a7
	}

	//TODO implement all statements
	panic("implement me")
}

const (
	_bypass uint32 = 1 << iota
	_supported
)

func (o optimizer) getSelectFlag(ctx context.Context, stmt *rast.SelectStatement) (flag uint32) {
	switch len(stmt.From) {
	case 1:
		from := stmt.From[0]
		tn := from.TableName()

		if tn == nil { // only FROM table supported now
			return
		}

		flag |= _supported

		if len(tn) > 1 {
			switch strings.ToLower(tn.Prefix()) {
			case "mysql", "information_schema":
				flag |= _bypass
				return
			}
		}
		if !rcontext.Rule(ctx).Has(tn.Suffix()) {
			flag |= _bypass
		}
	case 0:
		flag |= _bypass
		flag |= _supported
	}
	return
}

func (o optimizer) optimizeSelect(ctx context.Context, conn proto.VConn, stmt *rast.SelectStatement, args []interface{}) (proto.Plan, error) {
	var ru *rule.Rule
	if ru = rcontext.Rule(ctx); ru == nil {
		return nil, errors.WithStack(errNoRuleFound)
	}

	flag := o.getSelectFlag(ctx, stmt)
	if flag&_supported == 0 {
		return nil, errors.Errorf("unsupported sql: %s", rcontext.SQL(ctx))
	}

	if flag&_bypass != 0 {
		if len(stmt.From) > 0 {
			err := o.rewriteStatement(ctx, conn, stmt, rcontext.DBGroup(ctx), stmt.From[0].TableName().Suffix())
			if err != nil {
				return nil, err
			}
		}
		ret := &plan.SimpleQueryPlan{Stmt: stmt}
		ret.BindArgs(args)
		return ret, nil
	}

	var (
		shards   rule.DatabaseTables
		fullScan bool
		err      error
		vt       = ru.MustVTable(stmt.From[0].TableName().Suffix())
	)

	if shards, fullScan, err = (*Sharder)(ru).Shard(stmt.From[0].TableName(), stmt.Where, args...); err != nil {
		return nil, errors.Wrap(err, "calculate shards failed")
	}

	log.Debugf("compute shards: result=%s, isFullScan=%v", shards, fullScan)

	// return error if full-scan is disabled
	if fullScan && !vt.AllowFullScan() {
		return nil, errors.WithStack(errDenyFullScan)
	}

	if shards.IsEmpty() {
		var (
			db0, tbl0 string
			ok        bool
		)
		if db0, tbl0, ok = vt.Topology().Render(0, 0); !ok {
			return nil, errors.Errorf("cannot compute minimal topology from '%s'", stmt.From[0].TableName().Suffix())
		}
		err := o.rewriteStatement(ctx, conn, stmt, db0, tbl0)
		if err != nil {
			return nil, err
		}
		ret := &plan.SimpleQueryPlan{
			Stmt:     stmt,
			Database: db0,
			Tables:   []string{tbl0},
		}
		ret.BindArgs(args)

		return ret, nil
	}

	switch len(shards) {
	case 1:
		ret := &plan.SimpleQueryPlan{
			Stmt: stmt,
		}
		ret.BindArgs(args)
		for k, v := range shards {
			ret.Database = k
			ret.Tables = v
		}
		// TODO now only support single table
		err := o.rewriteStatement(ctx, conn, ret.Stmt, ret.Database, ret.Tables[0])
		if err != nil {
			return nil, err
		}
		return ret, nil
	case 0:
		// init shards
		shards = rule.DatabaseTables{}
		// compute all tables
		topology := vt.Topology()
		topology.Each(func(dbIdx, tbIdx int) bool {
			if d, t, ok := topology.Render(dbIdx, tbIdx); ok {
				shards[d] = append(shards[d], t)
			}
			return true
		})
	}

	plans := make([]proto.Plan, 0, len(shards))
	for k, v := range shards {
		next := &plan.SimpleQueryPlan{
			Database: k,
			Tables:   v,
			Stmt:     stmt,
		}
		next.BindArgs(args)
		plans = append(plans, next)
	}

	if len(plans) > 0 {
		tempPlan := plans[0].(*plan.SimpleQueryPlan)
		err := o.rewriteStatement(ctx, conn, stmt, tempPlan.Database, tempPlan.Tables[0])
		if err != nil {
			return nil, err
		}
	}
	unionPlan := &plan.UnionPlan{
		Plans: plans,
	}
	// TODO: order/groupBy/aggregate

	return unionPlan, nil
}

func (o optimizer) rewriteStatement(ctx context.Context, conn proto.VConn, stmt *rast.SelectStatement,
	db, tb string) error {
	// todo db 计算逻辑&tb shard 的计算逻辑
	var starExpand = false
	if len(stmt.Select) == 1 {
		if _, ok := stmt.Select[0].(*rast.SelectElementAll); ok {
			starExpand = true
		}
	}
	if starExpand {
		if len(tb) < 1 {
			tb = stmt.From[0].TableName().Suffix()
		}
		schemaLoader := &schema_manager.SimpleSchemaLoader{Schema: db}
		metaData := schemaLoader.Load(ctx, conn, []string{tb})[tb]
		if metaData == nil || len(metaData.ColumnNames) == 0 {
			return errors.Errorf("can not get metadata for db:%s and table:%s", db, tb)
		}
		selectElements := make([]rast.SelectElement, len(metaData.Columns))
		for i, column := range metaData.ColumnNames {
			selectElements[i] = rast.NewSelectElementColumn([]string{column}, "")
		}
		stmt.Select = selectElements
	}

	return nil
}

func (o optimizer) optimizeUpdate(ctx context.Context, conn proto.VConn, stmt *rast.UpdateStatement, args []interface{}) (proto.Plan, error) {
	var (
		ru    = rcontext.Rule(ctx)
		table = stmt.Table
		vt    *rule.VTable
		ok    bool
	)

	// non-sharding update
	if vt, ok = ru.VTable(table.Suffix()); !ok {
		ret := plan.NewUpdatePlan(stmt)
		ret.BindArgs(args)
		return ret, nil
	}

	var (
		shards   rule.DatabaseTables
		fullScan = true
		err      error
	)

	// compute shards
	if where := stmt.Where; where != nil {
		sharder := (*Sharder)(ru)
		if shards, fullScan, err = sharder.Shard(table, where, args...); err != nil {
			return nil, errors.Wrap(err, "failed to update")
		}
	}

	// exit if full-scan is disabled
	if fullScan && !vt.AllowFullScan() {
		return nil, errDenyFullScan
	}

	// must be empty shards (eg: update xxx set ... where 1 = 2 and uid = 1)
	if shards.IsEmpty() {
		return plan.AlwaysEmptyExecPlan{}, nil
	}

	// compute all sharding tables
	if shards.IsFullScan() {
		// init shards
		shards = rule.DatabaseTables{}
		// compute all tables
		topology := vt.Topology()
		topology.Each(func(dbIdx, tbIdx int) bool {
			if d, t, ok := topology.Render(dbIdx, tbIdx); ok {
				shards[d] = append(shards[d], t)
			}
			return true
		})
	}

	ret := plan.NewUpdatePlan(stmt)
	ret.BindArgs(args)
	ret.SetShards(shards)

	return ret, nil
}

func (o optimizer) optimizeInsert(ctx context.Context, conn proto.VConn, stmt *rast.InsertStatement, args []interface{}) (proto.Plan, error) {
	var (
		ru  = rcontext.Rule(ctx)
		ret = plan.NewSimpleInsertPlan()
	)

	ret.BindArgs(args)

	var (
		vt *rule.VTable
		ok bool
	)

	if vt, ok = ru.VTable(stmt.Table().Suffix()); !ok { // insert into non-sharding table
		ret.Put("", stmt)
		return ret, nil
	}

	// TODO: handle multiple shard keys.

	bingo := -1
	// check existing shard columns
	for i, col := range stmt.Columns() {
		if _, _, ok = vt.GetShardMetadata(col); ok {
			bingo = i
			break
		}
	}

	if bingo < 0 {
		return nil, errors.Wrap(errNoShardKeyFound, "failed to insert")
	}

	var (
		sharder = (*Sharder)(ru)
		left    = rast.ColumnNameExpressionAtom(make([]string, 1))
		filter  = &rast.PredicateExpressionNode{
			P: &rast.BinaryComparisonPredicateNode{
				Left: &rast.AtomPredicateNode{
					A: left,
				},
				Op: cmp.Ceq,
			},
		}
		slots = make(map[string]map[string][]int) // (db,table,valuesIndex)
	)

	// reset filter
	resetFilter := func(column string, value rast.ExpressionNode) {
		left[0] = column
		filter.P.(*rast.BinaryComparisonPredicateNode).Right = value.(*rast.PredicateExpressionNode).P
	}

	for i, values := range stmt.Values() {
		value := values[bingo]
		resetFilter(stmt.Columns()[bingo], value)

		shards, _, err := sharder.Shard(stmt.Table(), filter, args...)

		if err != nil {
			return nil, errors.WithStack(err)
		}

		if shards.Len() != 1 {
			return nil, errors.Wrap(errNoShardKeyFound, "failed to insert")
		}

		var (
			db    string
			table string
		)

		for k, v := range shards {
			db = k
			table = v[0]
			break
		}

		if _, ok = slots[db]; !ok {
			slots[db] = make(map[string][]int)
		}
		slots[db][table] = append(slots[db][table], i)
	}

	for db, slot := range slots {
		for table, indexes := range slot {
			// clone insert stmt without values
			newborn := rast.NewInsertStatement(rast.TableName{table}, stmt.Columns())
			newborn.SetFlag(stmt.Flag())
			newborn.SetDuplicatedUpdates(stmt.DuplicatedUpdates())

			// collect values with same table
			values := make([][]rast.ExpressionNode, 0, len(indexes))
			for _, i := range indexes {
				values = append(values, stmt.Values()[i])
			}
			newborn.SetValues(values)

			ret.Put(db, newborn)
		}
	}

	return ret, nil
}

func (o optimizer) optimizeDelete(ctx context.Context, stmt *rast.DeleteStatement, args []interface{}) (proto.Plan, error) {
	ru := rcontext.Rule(ctx)
	shards, err := o.computeShards(ru, stmt.Table, stmt.Where, args)
	if err != nil {
		return nil, errors.Wrap(err, "failed to optimize DELETE statement")
	}

	// TODO: delete from a child sharding-table directly

	if shards == nil {
		return plan.Transparent(stmt, args), nil
	}

	ret := plan.NewSimpleDeletePlan(stmt)
	ret.BindArgs(args)
	ret.SetShards(shards)

	return ret, nil
}

<<<<<<< HEAD
func (o optimizer) optimizeShowTables(ctx context.Context, stmt *rast.ShowTables, args []interface{}) (proto.Plan, error) {
	ru := rcontext.Rule(ctx)

	return nil, nil
=======
func (o optimizer) optimizeTruncate(ctx context.Context, stmt *rast.TruncateStatement, args []interface{}) (proto.Plan, error) {
	ru := rcontext.Rule(ctx)
	shards, err := o.computeShards(ru, stmt.Table, nil, args)
	if err != nil {
		return nil, errors.Wrap(err, "failed to optimize TRUNCATE statement")
	}

	if shards == nil {
		return plan.Transparent(stmt, args), nil
	}

	ret := plan.NewTruncatePlan(stmt)
	ret.BindArgs(args)
	ret.SetShards(shards)

	return ret, nil
>>>>>>> 81dc89a7
}

func (o optimizer) computeShards(ru *rule.Rule, table rast.TableName, where rast.ExpressionNode, args []interface{}) (rule.DatabaseTables, error) {
	vt, ok := ru.VTable(table.Suffix())
	if !ok {
		return nil, nil
	}

	shards, fullScan, err := (*Sharder)(ru).Shard(table, where, args...)
	if err != nil {
		return nil, errors.Wrap(err, "calculate shards failed")
	}

	log.Debugf("compute shards: result=%s, isFullScan=%v", shards, fullScan)

	// return error if full-scan is disabled
	if fullScan && !vt.AllowFullScan() {
		return nil, errors.WithStack(errDenyFullScan)
	}

	if shards.IsEmpty() {
		return shards, nil
	}

	if len(shards) == 0 {
		// init shards
		shards = rule.DatabaseTables{}
		// compute all tables
		topology := vt.Topology()
		topology.Each(func(dbIdx, tbIdx int) bool {
			if d, t, ok := topology.Render(dbIdx, tbIdx); ok {
				shards[d] = append(shards[d], t)
			}
			return true
		})
	}

	return shards, nil
}<|MERGE_RESOLUTION|>--- conflicted
+++ resolved
@@ -95,15 +95,11 @@
 	case *rast.DeleteStatement:
 		return o.optimizeDelete(ctx, t, args)
 	case *rast.UpdateStatement:
-<<<<<<< HEAD
-		return o.optimizeUpdate(ctx, t, args)
+		return o.optimizeUpdate(ctx, conn, t, args)
 	case *rast.ShowTables:
 		return o.optimizeShowTables(ctx, t, args)
-=======
-		return o.optimizeUpdate(ctx, conn, t, args)
 	case *rast.TruncateStatement:
 		return o.optimizeTruncate(ctx, t, args)
->>>>>>> 81dc89a7
 	}
 
 	//TODO implement all statements
@@ -475,12 +471,23 @@
 	return ret, nil
 }
 
-<<<<<<< HEAD
 func (o optimizer) optimizeShowTables(ctx context.Context, stmt *rast.ShowTables, args []interface{}) (proto.Plan, error) {
 	ru := rcontext.Rule(ctx)
-
+	vts := ru.VTables()
+	for _, vt := range vts {
+		shards := rule.DatabaseTables{}
+		// compute all tables
+		topology := vt.Topology()
+		topology.Each(func(dbIdx, tbIdx int) bool {
+			if d, t, ok := topology.Render(dbIdx, tbIdx); ok {
+				shards[d] = append(shards[d], t)
+			}
+			return true
+		})
+	}
 	return nil, nil
-=======
+}
+
 func (o optimizer) optimizeTruncate(ctx context.Context, stmt *rast.TruncateStatement, args []interface{}) (proto.Plan, error) {
 	ru := rcontext.Rule(ctx)
 	shards, err := o.computeShards(ru, stmt.Table, nil, args)
@@ -497,7 +504,6 @@
 	ret.SetShards(shards)
 
 	return ret, nil
->>>>>>> 81dc89a7
 }
 
 func (o optimizer) computeShards(ru *rule.Rule, table rast.TableName, where rast.ExpressionNode, args []interface{}) (rule.DatabaseTables, error) {
