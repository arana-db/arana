--- conflicted
+++ resolved
@@ -812,14 +812,10 @@
 func loadMetadataByTable(ctx context.Context, tb string) (*proto.TableMetadata, error) {
 	metadatas, err := proto.LoadSchemaLoader().Load(ctx, rcontext.Schema(ctx), []string{tb})
 	if err != nil {
-<<<<<<< HEAD
+		if strings.Contains(err.Error(), "Table doesn't exist") {
+			return nil, mysqlErrors.NewSQLError(mysql.ERNoSuchTable, mysql.SSNoTableSelected, "Table '%s' doesn't exist", tb)
+		}
 		return nil, errors.WithStack(err)
-=======
-		if strings.Contains(err.Error(), "Table doesn't exist") {
-			return mysqlErrors.NewSQLError(mysql.ERNoSuchTable, mysql.SSNoTableSelected, "Table '%s' doesn't exist", tb)
-		}
-		return errors.WithStack(err)
->>>>>>> c95f464a
 	}
 
 	metadata := metadatas[tb]
