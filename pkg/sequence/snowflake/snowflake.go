--- conflicted
+++ resolved
@@ -26,11 +26,6 @@
 )
 
 import (
-<<<<<<< HEAD
-=======
-	bsnowflake "github.com/bwmarrin/snowflake"
-
->>>>>>> e6147a45
 	"go.uber.org/zap"
 )
 
@@ -42,15 +37,13 @@
 	"github.com/arana-db/arana/pkg/util/log"
 )
 
+const SequencePluginName = "snowflake"
+
 func init() {
 	proto.RegisterSequence(SequencePluginName, func() proto.EnhancedSequence {
 		return &snowflakeSequence{}
 	})
 }
-
-const (
-	SequencePluginName = "snowflake"
-)
 
 const (
 	_initTableSql = `
@@ -126,14 +119,6 @@
 
 	// get work-id
 	if err := seq.initWorkerID(ctx, rt, conf); err != nil {
-<<<<<<< HEAD
-=======
-		return err
-	}
-
-	node, err := bsnowflake.NewNode(seq.workdId)
-	if err != nil {
->>>>>>> e6147a45
 		return err
 	}
 
@@ -207,20 +192,12 @@
 
 	timestamp := time.Since(seq.epoch).Nanoseconds() / 1000000
 
-<<<<<<< HEAD
 	if timestamp == seq.lastTime {
 		seq.step = (seq.step + 1) & stepMask
 
 		if seq.step == 0 {
 			for timestamp <= seq.lastTime {
 				timestamp = time.Since(seq.epoch).Nanoseconds() / 1000000
-=======
-	for {
-		cur := seq.CurrentVal()
-		if id.Int64() > cur {
-			if atomic.CompareAndSwapInt64(&seq.currentVal, cur, id.Int64()) {
-				break
->>>>>>> e6147a45
 			}
 		}
 	} else {
