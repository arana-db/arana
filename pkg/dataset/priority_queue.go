/*
 * Licensed to the Apache Software Foundation (ASF) under one or more
 * contributor license agreements.  See the NOTICE file distributed with
 * this work for additional information regarding copyright ownership.
 * The ASF licenses this file to You under the Apache License, Version 2.0
 * (the "License"); you may not use this file except in compliance with
 * the License.  You may obtain a copy of the License at
 *
 *     http://www.apache.org/licenses/LICENSE-2.0
 *
 * Unless required by applicable law or agreed to in writing, software
 * distributed under the License is distributed on an "AS IS" BASIS,
 * WITHOUT WARRANTIES OR CONDITIONS OF ANY KIND, either express or implied.
 * See the License for the specific language governing permissions and
 * limitations under the License.
 */

package dataset

import (
	"container/heap"
	"fmt"
<<<<<<< HEAD
	"time"
)

import (
=======
>>>>>>> 4bf4660a
	"github.com/arana-db/arana/pkg/proto"
	"time"
)

type OrderByValue struct {
	OrderValues map[string]interface{}
}

type RowItem struct {
	row       proto.KeyedRow
	streamIdx int
}
type OrderByItem struct {
	Column string
	Desc   bool
}

<<<<<<< HEAD
type orderByValue struct {
	orderValues map[string]interface{}
=======
type PriorityQueue struct {
	rows         []*RowItem
	orderByItems []OrderByItem
>>>>>>> 4bf4660a
}

func NewPriorityQueue(rows []*RowItem, orderByItems []OrderByItem) *PriorityQueue {
	pq := &PriorityQueue{
		rows:         rows,
		orderByItems: orderByItems,
	}
	heap.Init(pq)
	return pq
}

func (pq *PriorityQueue) Len() int {
	return len(pq.rows)
}

func (pq *PriorityQueue) Less(i, j int) bool {
<<<<<<< HEAD
	orderValues1 := &orderByValue{
		orderValues: make(map[string]interface{}),
	}
	orderValues2 := &orderByValue{
		orderValues: make(map[string]interface{}),
=======
	orderValues1 := &OrderByValue{
		OrderValues: make(map[string]interface{}),
	}
	orderValues2 := &OrderByValue{
		OrderValues: make(map[string]interface{}),
>>>>>>> 4bf4660a
	}
	for _, item := range pq.orderByItems {
		row1 := pq.rows[i]
		row2 := pq.rows[j]

		val1, _ := row1.row.Get(item.Column)
		val2, _ := row2.row.Get(item.Column)
<<<<<<< HEAD
		orderValues1.orderValues[item.Column] = val1
		orderValues2.orderValues[item.Column] = val2
=======

		orderValues1.OrderValues[item.Column] = val1
		orderValues2.OrderValues[item.Column] = val2
>>>>>>> 4bf4660a
	}
	return orderValues1.Compare(orderValues2, pq.orderByItems) > 0
}

func (pq *PriorityQueue) Swap(i, j int) {
	pq.rows[i], pq.rows[j] = pq.rows[j], pq.rows[i]
}

func (pq *PriorityQueue) Push(x interface{}) {
	item := x.(*RowItem)
	pq.rows = append(pq.rows, item)
	pq.update()
}

func (pq *PriorityQueue) Pop() interface{} {
	old := *pq
	n := len(old.rows)
	if n == 0 {
		return nil
	}
	item := old.rows[n-1]
	pq.rows = old.rows[0 : n-1]
	return item
}

<<<<<<< HEAD
func (value *orderByValue) Compare(compareVal *orderByValue, orderByItems []OrderByItem) int {
	for _, item := range orderByItems {
		compare := compareTo(value.orderValues[item.Column], compareVal.orderValues[item.Column], item.Desc)
=======
func (pq *PriorityQueue) update() {
	heap.Fix(pq, pq.Len()-1)
}

func (value *OrderByValue) Compare(compareVal *OrderByValue, orderByItems []OrderByItem) int8 {
	for _, item := range orderByItems {
		compare := compareTo(value.OrderValues[item.Column], compareVal.OrderValues[item.Column], item.Desc)
>>>>>>> 4bf4660a
		if compare == 0 {
			continue
		}
		return compare
	}
	return 0
}

<<<<<<< HEAD
func compareTo(thisValue, otherValue interface{}, desc bool) int {
=======
func compareTo(thisValue, otherValue interface{}, desc bool) int8 {
>>>>>>> 4bf4660a
	if thisValue == nil && otherValue == nil {
		return 0
	}
	if thisValue == nil {
		return 1
	}
	if otherValue == nil {
		return -1
	}
<<<<<<< HEAD
	var (
		result = 0
	)
	// TODO Deal with case sensitive.
	switch thisValue.(type) {
	case string:
		result = compareString(fmt.Sprintf("%v", thisValue), fmt.Sprintf("%v", otherValue))
	case int8, int16, int32, int64:
		result = compareInt64(thisValue.(int64), otherValue.(int64))
	case uint8, uint16, uint32, uint64:
		result = compareUint64(thisValue.(uint64), otherValue.(uint64))
	case float32, float64:
		result = compareFloat64(thisValue.(float64), otherValue.(float64))
	case time.Time:
		result = compareTime(thisValue.(time.Time), otherValue.(time.Time))
	}
	if desc {
		return -1 * result
	}
	return result
}

func compareTime(thisValue, otherValue time.Time) int {
	if thisValue.After(otherValue) {
		return -1
	}
	return 1
}

func compareString(thisValue, otherValue string) int {
	if fmt.Sprintf("%v", thisValue) > fmt.Sprintf("%v", otherValue) {
		return -1
	}
	return 1
}

func compareInt64(thisValue, otherValue int64) int {
	if thisValue > otherValue {
		return -1
	}
	return 1
}

func compareUint64(thisValue, otherValue uint64) int {
	if thisValue > otherValue {
		return -1
	}
	return 1
}

func compareFloat64(thisValue, otherValue float64) int {
	if thisValue > otherValue {
		return -1
	}
	return 1
=======
	// TODO Deal with case sensitive.
	switch thisValue.(type) {
	case string:
		return compareString(fmt.Sprintf("%v", thisValue), fmt.Sprintf("%v", otherValue), desc)
	case int8, int16, int32, int64:
		return compareInt64(thisValue.(int64), otherValue.(int64), desc)
	case uint8, uint16, uint32, uint64:
		return compareUint64(thisValue.(uint64), otherValue.(uint64), desc)
	case float32, float64:
		return compareFloat64(thisValue.(float64), otherValue.(float64), desc)
	case time.Time:
		return compareTime(thisValue.(time.Time), otherValue.(time.Time), desc)
	}
	return 0
}

func compareTime(thisValue, otherValue time.Time, desc bool) int8 {
	if desc {
		if thisValue.After(otherValue) {
			return 1
		}
		return -1
	} else {
		if thisValue.After(otherValue) {
			return -1
		}
		return 1
	}
}

func compareString(thisValue, otherValue string, desc bool) int8 {
	if desc {
		if fmt.Sprintf("%v", thisValue) > fmt.Sprintf("%v", otherValue) {
			return 1
		}
		return -1
	} else {
		if fmt.Sprintf("%v", thisValue) > fmt.Sprintf("%v", otherValue) {
			return -1
		}
		return 1
	}
}

func compareInt64(thisValue, otherValue int64, desc bool) int8 {
	if desc {
		if thisValue > otherValue {
			return 1
		}
		return -1
	} else {
		if thisValue > otherValue {
			return -1
		}
		return 1
	}
}

func compareUint64(thisValue, otherValue uint64, desc bool) int8 {
	if desc {
		if thisValue > otherValue {
			return 1
		}
		return -1
	} else {
		if thisValue > otherValue {
			return -1
		}
		return 1
	}
}

func compareFloat64(thisValue, otherValue float64, desc bool) int8 {
	if desc {
		if thisValue > otherValue {
			return 1
		}
		return -1
	} else {
		if thisValue > otherValue {
			return -1
		}
		return 1
	}
>>>>>>> 4bf4660a
}<|MERGE_RESOLUTION|>--- conflicted
+++ resolved
@@ -20,13 +20,6 @@
 import (
 	"container/heap"
 	"fmt"
-<<<<<<< HEAD
-	"time"
-)
-
-import (
-=======
->>>>>>> 4bf4660a
 	"github.com/arana-db/arana/pkg/proto"
 	"time"
 )
@@ -44,14 +37,9 @@
 	Desc   bool
 }
 
-<<<<<<< HEAD
-type orderByValue struct {
-	orderValues map[string]interface{}
-=======
 type PriorityQueue struct {
 	rows         []*RowItem
 	orderByItems []OrderByItem
->>>>>>> 4bf4660a
 }
 
 func NewPriorityQueue(rows []*RowItem, orderByItems []OrderByItem) *PriorityQueue {
@@ -68,19 +56,11 @@
 }
 
 func (pq *PriorityQueue) Less(i, j int) bool {
-<<<<<<< HEAD
-	orderValues1 := &orderByValue{
-		orderValues: make(map[string]interface{}),
-	}
-	orderValues2 := &orderByValue{
-		orderValues: make(map[string]interface{}),
-=======
 	orderValues1 := &OrderByValue{
 		OrderValues: make(map[string]interface{}),
 	}
 	orderValues2 := &OrderByValue{
 		OrderValues: make(map[string]interface{}),
->>>>>>> 4bf4660a
 	}
 	for _, item := range pq.orderByItems {
 		row1 := pq.rows[i]
@@ -88,14 +68,9 @@
 
 		val1, _ := row1.row.Get(item.Column)
 		val2, _ := row2.row.Get(item.Column)
-<<<<<<< HEAD
-		orderValues1.orderValues[item.Column] = val1
-		orderValues2.orderValues[item.Column] = val2
-=======
 
 		orderValues1.OrderValues[item.Column] = val1
 		orderValues2.OrderValues[item.Column] = val2
->>>>>>> 4bf4660a
 	}
 	return orderValues1.Compare(orderValues2, pq.orderByItems) > 0
 }
@@ -121,11 +96,6 @@
 	return item
 }
 
-<<<<<<< HEAD
-func (value *orderByValue) Compare(compareVal *orderByValue, orderByItems []OrderByItem) int {
-	for _, item := range orderByItems {
-		compare := compareTo(value.orderValues[item.Column], compareVal.orderValues[item.Column], item.Desc)
-=======
 func (pq *PriorityQueue) update() {
 	heap.Fix(pq, pq.Len()-1)
 }
@@ -133,7 +103,6 @@
 func (value *OrderByValue) Compare(compareVal *OrderByValue, orderByItems []OrderByItem) int8 {
 	for _, item := range orderByItems {
 		compare := compareTo(value.OrderValues[item.Column], compareVal.OrderValues[item.Column], item.Desc)
->>>>>>> 4bf4660a
 		if compare == 0 {
 			continue
 		}
@@ -142,11 +111,7 @@
 	return 0
 }
 
-<<<<<<< HEAD
-func compareTo(thisValue, otherValue interface{}, desc bool) int {
-=======
 func compareTo(thisValue, otherValue interface{}, desc bool) int8 {
->>>>>>> 4bf4660a
 	if thisValue == nil && otherValue == nil {
 		return 0
 	}
@@ -156,63 +121,6 @@
 	if otherValue == nil {
 		return -1
 	}
-<<<<<<< HEAD
-	var (
-		result = 0
-	)
-	// TODO Deal with case sensitive.
-	switch thisValue.(type) {
-	case string:
-		result = compareString(fmt.Sprintf("%v", thisValue), fmt.Sprintf("%v", otherValue))
-	case int8, int16, int32, int64:
-		result = compareInt64(thisValue.(int64), otherValue.(int64))
-	case uint8, uint16, uint32, uint64:
-		result = compareUint64(thisValue.(uint64), otherValue.(uint64))
-	case float32, float64:
-		result = compareFloat64(thisValue.(float64), otherValue.(float64))
-	case time.Time:
-		result = compareTime(thisValue.(time.Time), otherValue.(time.Time))
-	}
-	if desc {
-		return -1 * result
-	}
-	return result
-}
-
-func compareTime(thisValue, otherValue time.Time) int {
-	if thisValue.After(otherValue) {
-		return -1
-	}
-	return 1
-}
-
-func compareString(thisValue, otherValue string) int {
-	if fmt.Sprintf("%v", thisValue) > fmt.Sprintf("%v", otherValue) {
-		return -1
-	}
-	return 1
-}
-
-func compareInt64(thisValue, otherValue int64) int {
-	if thisValue > otherValue {
-		return -1
-	}
-	return 1
-}
-
-func compareUint64(thisValue, otherValue uint64) int {
-	if thisValue > otherValue {
-		return -1
-	}
-	return 1
-}
-
-func compareFloat64(thisValue, otherValue float64) int {
-	if thisValue > otherValue {
-		return -1
-	}
-	return 1
-=======
 	// TODO Deal with case sensitive.
 	switch thisValue.(type) {
 	case string:
@@ -297,5 +205,4 @@
 		}
 		return 1
 	}
->>>>>>> 4bf4660a
 }