/*
 * Licensed to the Apache Software Foundation (ASF) under one or more
 * contributor license agreements.  See the NOTICE file distributed with
 * this work for additional information regarding copyright ownership.
 * The ASF licenses this file to You under the Apache License, Version 2.0
 * (the "License"); you may not use this file except in compliance with
 * the License.  You may obtain a copy of the License at
 *
 *     http://www.apache.org/licenses/LICENSE-2.0
 *
 * Unless required by applicable law or agreed to in writing, software
 * distributed under the License is distributed on an "AS IS" BASIS,
 * WITHOUT WARRANTIES OR CONDITIONS OF ANY KIND, either express or implied.
 * See the License for the specific language governing permissions and
 * limitations under the License.
 */

package dataset

import (
	"io"
)

import (
	"github.com/pkg/errors"
)

import (
	"github.com/arana-db/arana/pkg/proto"
)

var _ proto.Dataset = (*FuseableDataset)(nil)

type GenerateFunc func() (proto.Dataset, error)

type FuseableDataset struct {
	fields     []proto.Field
	current    proto.Dataset
	generators []GenerateFunc
}

func (fu *FuseableDataset) Close() error {
	if fu.current == nil {
		return nil
	}
	if err := fu.current.Close(); err != nil {
		return errors.WithStack(err)
	}
	return nil
}

func (fu *FuseableDataset) Fields() ([]proto.Field, error) {
	return fu.fields, nil
}

func (fu *FuseableDataset) Next() (proto.Row, error) {
	if fu.current == nil {
		return nil, io.EOF
	}

	var (
		next proto.Row
		err  error
	)

	if next, err = fu.current.Next(); errors.Is(err, io.EOF) {
		if err = fu.nextDataset(); err != nil {
			return nil, err
		}
		return fu.Next()
	}

	if err != nil {
		return nil, err
	}

	return next, nil
}

<<<<<<< HEAD
func (fu *FuseableDataset) ToParallel() RandomAccessDataset {
	generators := make([]GenerateFunc, len(fu.generators)+1)
	for i := 0; i < len(fu.generators); i++ {
		generators[i+1] = fu.generators[i]
	}
	streams := make([]*peekableDataset, len(fu.generators)+1)
	streams[0] = &peekableDataset{Dataset: fu.current}
	result := &parallelDataset{
		fields:     fu.fields,
		generators: generators,
		streams:    streams,
	}
	return result
}

=======
>>>>>>> 4bf4660a
func (fu *FuseableDataset) nextDataset() error {
	var err error
	if err = fu.current.Close(); err != nil {
		return errors.Wrap(err, "failed to close previous fused dataset")
	}
	fu.current = nil

	if len(fu.generators) < 1 {
		return io.EOF
	}

	gen := fu.generators[0]
	fu.generators[0] = nil
	fu.generators = fu.generators[1:]

	if fu.current, err = gen(); err != nil {
		return errors.Wrap(err, "failed to close previous fused dataset")
	}

	return nil
}

func (fu *FuseableDataset) ToParallel() RandomAccessDataset {
	generators := make([]GenerateFunc, len(fu.generators)+1)
	for i := 0; i < len(fu.generators); i++ {
		generators[i+1] = fu.generators[i]
	}
	streams := make([]*peekableDataset, len(fu.generators)+1)
	streams[0] = &peekableDataset{Dataset: fu.current}
	result := &parallelDataset{
		fields:     fu.fields,
		generators: generators,
		streams:    streams,
	}
	return result
}

func Fuse(first GenerateFunc, others ...GenerateFunc) (proto.Dataset, error) {
	current, err := first()
	if err != nil {
		return nil, errors.Wrap(err, "failed to fuse datasets")
	}

	fields, err := current.Fields()
	if err != nil {
		defer func() {
			_ = current.Close()
		}()
		return nil, errors.WithStack(err)
	}

	return &FuseableDataset{
		fields:     fields,
		current:    current,
		generators: others,
	}, nil
}<|MERGE_RESOLUTION|>--- conflicted
+++ resolved
@@ -77,24 +77,6 @@
 	return next, nil
 }
 
-<<<<<<< HEAD
-func (fu *FuseableDataset) ToParallel() RandomAccessDataset {
-	generators := make([]GenerateFunc, len(fu.generators)+1)
-	for i := 0; i < len(fu.generators); i++ {
-		generators[i+1] = fu.generators[i]
-	}
-	streams := make([]*peekableDataset, len(fu.generators)+1)
-	streams[0] = &peekableDataset{Dataset: fu.current}
-	result := &parallelDataset{
-		fields:     fu.fields,
-		generators: generators,
-		streams:    streams,
-	}
-	return result
-}
-
-=======
->>>>>>> 4bf4660a
 func (fu *FuseableDataset) nextDataset() error {
 	var err error
 	if err = fu.current.Close(); err != nil {
