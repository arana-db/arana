/*
 * Licensed to the Apache Software Foundation (ASF) under one or more
 * contributor license agreements.  See the NOTICE file distributed with
 * this work for additional information regarding copyright ownership.
 * The ASF licenses this file to You under the Apache License, Version 2.0
 * (the "License"); you may not use this file except in compliance with
 * the License.  You may obtain a copy of the License at
 *
 *     http://www.apache.org/licenses/LICENSE-2.0
 *
 * Unless required by applicable law or agreed to in writing, software
 * distributed under the License is distributed on an "AS IS" BASIS,
 * WITHOUT WARRANTIES OR CONDITIONS OF ANY KIND, either express or implied.
 * See the License for the specific language governing permissions and
 * limitations under the License.
 */

package thead

import (
	consts "github.com/arana-db/arana/pkg/constants/mysql"
	"github.com/arana-db/arana/pkg/mysql"
	"github.com/arana-db/arana/pkg/proto"
)

var (
	Topology = Thead{
		Col{Name: "id", FieldType: consts.FieldTypeLongLong},
		Col{Name: "group_name", FieldType: consts.FieldTypeVarString},
		Col{Name: "table_name", FieldType: consts.FieldTypeVarString},
	}
	Database = Thead{
		Col{Name: "Database", FieldType: consts.FieldTypeVarString},
	}
	Nodes = Thead{
		Col{Name: "node", FieldType: consts.FieldTypeVarString},
		Col{Name: "cluster", FieldType: consts.FieldTypeVarString},
		Col{Name: "database", FieldType: consts.FieldTypeVarString},
		Col{Name: "host", FieldType: consts.FieldTypeVarString},
		Col{Name: "port", FieldType: consts.FieldTypeLong},
		Col{Name: "user_name", FieldType: consts.FieldTypeVarString},
		Col{Name: "weight", FieldType: consts.FieldTypeVarString},
		Col{Name: "parameters", FieldType: consts.FieldTypeVarString},
	}
	Users = Thead{
		Col{Name: "user_name", FieldType: consts.FieldTypeVarString},
	}
<<<<<<< HEAD
	GroupSequence = Thead{
		Col{Name: "type", FieldType: consts.FieldTypeVarString},
		Col{Name: "seq_val", FieldType: consts.FieldTypeVarString},
		Col{Name: "step", FieldType: consts.FieldTypeVarString},
	}
	SnowflakeSequence = Thead{
		Col{Name: "type", FieldType: consts.FieldTypeVarString},
		Col{Name: "work_id", FieldType: consts.FieldTypeVarString},
		Col{Name: "node_id", FieldType: consts.FieldTypeVarString},
	}
=======
>>>>>>> 1d72a2c0
	ShardingRule = Thead{
		Col{Name: "name", FieldType: consts.FieldTypeVarString},
		Col{Name: "sequence_type", FieldType: consts.FieldTypeVarString},
		Col{Name: "db_rules", FieldType: consts.FieldTypeVarString},
		Col{Name: "tbl_rules", FieldType: consts.FieldTypeVarString},
		Col{Name: "attributes", FieldType: consts.FieldTypeVarString},
	}
)

type Col struct {
	Name      string
	FieldType consts.FieldType
}

type Thead []Col

func (t Thead) ToFields() []proto.Field {
	columns := make([]proto.Field, len(t))
	for i := 0; i < len(t); i++ {
		columns[i] = mysql.NewField(t[i].Name, t[i].FieldType)
	}
	return columns
}<|MERGE_RESOLUTION|>--- conflicted
+++ resolved
@@ -45,7 +45,6 @@
 	Users = Thead{
 		Col{Name: "user_name", FieldType: consts.FieldTypeVarString},
 	}
-<<<<<<< HEAD
 	GroupSequence = Thead{
 		Col{Name: "type", FieldType: consts.FieldTypeVarString},
 		Col{Name: "seq_val", FieldType: consts.FieldTypeVarString},
@@ -56,8 +55,6 @@
 		Col{Name: "work_id", FieldType: consts.FieldTypeVarString},
 		Col{Name: "node_id", FieldType: consts.FieldTypeVarString},
 	}
-=======
->>>>>>> 1d72a2c0
 	ShardingRule = Thead{
 		Col{Name: "name", FieldType: consts.FieldTypeVarString},
 		Col{Name: "sequence_type", FieldType: consts.FieldTypeVarString},
