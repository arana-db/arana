/*
 * Licensed to the Apache Software Foundation (ASF) under one or more
 * contributor license agreements.  See the NOTICE file distributed with
 * this work for additional information regarding copyright ownership.
 * The ASF licenses this file to You under the Apache License, Version 2.0
 * (the "License"); you may not use this file except in compliance with
 * the License.  You may obtain a copy of the License at
 *
 *     http://www.apache.org/licenses/LICENSE-2.0
 *
 * Unless required by applicable law or agreed to in writing, software
 * distributed under the License is distributed on an "AS IS" BASIS,
 * WITHOUT WARRANTIES OR CONDITIONS OF ANY KIND, either express or implied.
 * See the License for the specific language governing permissions and
 * limitations under the License.
 */

package executor

import (
	"bytes"
	stdErrors "errors"
	"sync"
	"time"
)

import (
	"github.com/arana-db/parser"
	"github.com/arana-db/parser/ast"

	"github.com/pkg/errors"
)

import (
	mConstants "github.com/arana-db/arana/pkg/constants/mysql"
	"github.com/arana-db/arana/pkg/metrics"
	mysqlErrors "github.com/arana-db/arana/pkg/mysql/errors"
	"github.com/arana-db/arana/pkg/proto"
	"github.com/arana-db/arana/pkg/proto/hint"
	"github.com/arana-db/arana/pkg/resultx"
	"github.com/arana-db/arana/pkg/runtime"
	rcontext "github.com/arana-db/arana/pkg/runtime/context"
	"github.com/arana-db/arana/pkg/security"
	"github.com/arana-db/arana/pkg/trace"
	"github.com/arana-db/arana/pkg/util/log"
)

var (
	errMissingTx          = stdErrors.New("no transaction found")
	errNoDatabaseSelected = mysqlErrors.NewSQLError(mConstants.ERNoDb, mConstants.SSNoDatabaseSelected, "No database selected")
)

// IsErrMissingTx returns true if target error was caused by missing-tx.
func IsErrMissingTx(err error) bool {
	return errors.Is(err, errMissingTx)
}

type RedirectExecutor struct {
	localTransactionMap sync.Map // map[uint32]proto.Tx, (ConnectionID,Tx)
}

func NewRedirectExecutor() *RedirectExecutor {
	return &RedirectExecutor{}
}

func (executor *RedirectExecutor) ProcessDistributedTransaction() bool {
	return false
}

func (executor *RedirectExecutor) InLocalTransaction(ctx *proto.Context) bool {
	_, ok := executor.localTransactionMap.Load(ctx.ConnectionID)
	return ok
}

func (executor *RedirectExecutor) InGlobalTransaction(ctx *proto.Context) bool {
	return false
}

func (executor *RedirectExecutor) ExecuteUseDB(ctx *proto.Context) error {
	// TODO: check permission, target database should belong to same tenant.
	// TODO: process transactions when database switched?

	// do nothing.
	//resourcePool := resource.GetDataSourceManager().GetMasterResourcePool(executor.dataSources[0].Master.Name)
	//r, err := resourcePool.Get(ctx)
	//defer func() {
	//	resourcePool.Put(r)
	//}()
	//if err != nil {
	//	return err
	//}
	//backendConn := r.(*mysql.BackendConnection)
	//db := string(ctx.Data[1:])
	//return backendConn.WriteComInitDB(db)
	return nil
}

func (executor *RedirectExecutor) ExecuteFieldList(ctx *proto.Context) ([]proto.Field, error) {
	index := bytes.IndexByte(ctx.Data, 0x00)
	table := string(ctx.Data[1:index])
	wildcard := string(ctx.Data[index+1:])

	rt, err := runtime.Load(ctx.Schema)
	if err != nil {
		return nil, errors.WithStack(err)
	}

	if vt, ok := rt.Namespace().Rule().VTable(table); ok {
		if _, atomTable, exist := vt.Topology().Render(0, 0); exist {
			table = atomTable
		}
	}

	db := rt.Namespace().DB0(ctx.Context)
	if db == nil {
		return nil, errors.New("cannot get physical backend connection")
	}

	return db.CallFieldList(ctx.Context, table, wildcard)
}

func (executor *RedirectExecutor) ExecutorComQuery(ctx *proto.Context) (proto.Result, uint16, error) {

	var (
		schemaless bool // true if schema is not specified
		err        error
	)

	p := parser.New()
	query := ctx.GetQuery()
	start := time.Now()
	act, err := p.ParseOneStmt(query, "", "")
	if err != nil {
		return nil, 0, errors.WithStack(err)
	}

	var hints []*hint.Hint
	for _, next := range act.Hints() {
		var h *hint.Hint
		if h, err = hint.Parse(next); err != nil {
			return nil, 0, err
		}
		hints = append(hints, h)
	}

	trace.Extract(ctx, hints)
	metrics.ParserDuration.Observe(time.Since(start).Seconds())
	log.Debugf("ComQuery: %s", query)

	if len(ctx.Schema) < 1 {
		// TODO: handle multiple clusters
		clusters := security.DefaultTenantManager().GetClusters(ctx.Tenant)
		if len(clusters) != 1 {
			// reject if no schema specified
			return nil, 0, mysqlErrors.NewSQLError(mConstants.ERNoDb, mConstants.SSNoDatabaseSelected, "No database selected")
		}
		schemaless = true
		ctx.Schema = security.DefaultTenantManager().GetClusters(ctx.Tenant)[0]
	}

	ctx.Stmt = &proto.Stmt{
		Hints:    hints,
		StmtNode: act,
	}

	rt, err := runtime.Load(ctx.Schema)
	if err != nil {
		return nil, 0, err
	}

	var (
		res  proto.Result
		warn uint16
	)

	switch stmt := act.(type) {
	case *ast.BeginStmt:
		if schemaless {
			err = errNoDatabaseSelected
		} else {
			// begin a new tx
			var tx proto.Tx
			if tx, err = rt.Begin(ctx); err == nil {
				executor.putTx(ctx, tx)
				res = resultx.New()
			}
		}
	case *ast.CommitStmt:
		if schemaless {
			err = errNoDatabaseSelected
		} else {
			// remove existing tx, and commit it
			if tx, ok := executor.removeTx(ctx); ok {
				res, warn, err = tx.Commit(ctx.Context)
			} else {
				res, warn, err = nil, 0, errMissingTx
			}
		}
	case *ast.RollbackStmt:
		if schemaless {
			err = errNoDatabaseSelected
		} else {
			// remove existing tx, and rollback it
			if tx, ok := executor.removeTx(ctx); ok {
				res, warn, err = tx.Rollback(ctx.Context)
			} else {
				res, warn, err = nil, 0, errMissingTx
			}
		}
	case *ast.SelectStmt:
		if !schemaless || stmt.From == nil {
			// only SELECT without FROM is allowed in schemaless mode
			// for example: select connection_id()
			if tx, ok := executor.getTx(ctx); ok {
				res, warn, err = tx.Execute(ctx)
			} else {
				res, warn, err = rt.Execute(ctx)
			}
		} else {
			err = errNoDatabaseSelected
		}
	case *ast.InsertStmt, *ast.UpdateStmt, *ast.DeleteStmt, *ast.AlterTableStmt:
		if schemaless {
			err = errNoDatabaseSelected
		} else {
			// TODO: merge with other stmt when write-mode is supported for runtime
			if tx, ok := executor.getTx(ctx); ok {
				res, warn, err = tx.Execute(ctx)
			} else {
				res, warn, err = rt.Execute(ctx)
			}
		}
	case *ast.ShowStmt:
		allowSchemaless := func(stmt *ast.ShowStmt) bool {
			switch stmt.Tp {
<<<<<<< HEAD
			case ast.ShowDatabases, ast.ShowVariables, ast.ShowTopology, ast.ShowStatus, ast.ShowTableStatus, ast.ShowWarnings, ast.ShowCharset, ast.ShowReplicas:
=======
			case ast.ShowDatabases, ast.ShowVariables, ast.ShowTopology, ast.ShowStatus, ast.ShowTableStatus, ast.ShowWarnings, ast.ShowCharset, ast.ShowMasterStatus:
>>>>>>> df8d11c5
				return true
			default:
				return false
			}
		}

		if !schemaless || allowSchemaless(stmt) { // only SHOW DATABASES is allowed in schemaless mode
			res, warn, err = rt.Execute(ctx)
		} else {
			err = errNoDatabaseSelected
		}
	case *ast.TruncateTableStmt, *ast.DropTableStmt, *ast.ExplainStmt, *ast.DropIndexStmt, *ast.CreateIndexStmt, *ast.AnalyzeTableStmt:
		res, warn, err = executeStmt(ctx, schemaless, rt)
	case *ast.DropTriggerStmt, *ast.SetStmt:
		res, warn, err = rt.Execute(ctx)
	default:
		if schemaless {
			err = errNoDatabaseSelected
		} else {
			// TODO: mark direct flag temporarily, remove when write-mode is supported for runtime
			ctx.Context = rcontext.WithDirect(ctx.Context)
			if tx, ok := executor.getTx(ctx); ok {
				res, warn, err = tx.Execute(ctx)
			} else {
				res, warn, err = rt.Execute(ctx)
			}
		}
	}

	return res, warn, err
}

func executeStmt(ctx *proto.Context, schemaless bool, rt runtime.Runtime) (proto.Result, uint16, error) {
	if schemaless {
		return nil, 0, errNoDatabaseSelected
	}
	return rt.Execute(ctx)
}

func (executor *RedirectExecutor) ExecutorComStmtExecute(ctx *proto.Context) (proto.Result, uint16, error) {
	var (
		executable proto.Executable
		err        error
	)

	if tx, ok := executor.getTx(ctx); ok {
		executable = tx
	} else {
		var rt runtime.Runtime
		if rt, err = runtime.Load(ctx.Schema); err != nil {
			return nil, 0, err
		}
		executable = rt
	}

	switch ctx.Stmt.StmtNode.(type) {
	case *ast.SelectStmt, *ast.InsertStmt, *ast.UpdateStmt, *ast.DeleteStmt, *ast.AlterTableStmt:
	default:
		ctx.Context = rcontext.WithDirect(ctx.Context)
	}

	query := ctx.Stmt.StmtNode.Text()
	log.Debugf("ComStmtExecute: %s", query)

	return executable.Execute(ctx)
}

func (executor *RedirectExecutor) ConnectionClose(ctx *proto.Context) {
	tx, ok := executor.removeTx(ctx)
	if !ok {
		return
	}
	if _, _, err := tx.Rollback(ctx); err != nil {
		log.Errorf("failed to rollback tx: %s", err)
	}

	//resourcePool := resource.GetDataSourceManager().GetMasterResourcePool(executor.dataSources[0].Master.Name)
	//r, ok := executor.localTransactionMap[ctx.ConnectionID]
	//if ok {
	//	defer func() {
	//		resourcePool.Put(r)
	//	}()
	//	backendConn := r.(*mysql.BackendConnection)
	//	_, _, err := backendConn.ExecuteWithWarningCount("rollback", true)
	//	if err != nil {
	//		log.Error(err)
	//	}
	//}
}

func (executor *RedirectExecutor) putTx(ctx *proto.Context, tx proto.Tx) {
	executor.localTransactionMap.Store(ctx.ConnectionID, tx)
}

func (executor *RedirectExecutor) removeTx(ctx *proto.Context) (proto.Tx, bool) {
	exist, ok := executor.localTransactionMap.LoadAndDelete(ctx.ConnectionID)
	if !ok {
		return nil, false
	}
	return exist.(proto.Tx), true
}

func (executor *RedirectExecutor) getTx(ctx *proto.Context) (proto.Tx, bool) {
	exist, ok := executor.localTransactionMap.Load(ctx.ConnectionID)
	if !ok {
		return nil, false
	}
	return exist.(proto.Tx), true
}<|MERGE_RESOLUTION|>--- conflicted
+++ resolved
@@ -233,11 +233,8 @@
 	case *ast.ShowStmt:
 		allowSchemaless := func(stmt *ast.ShowStmt) bool {
 			switch stmt.Tp {
-<<<<<<< HEAD
-			case ast.ShowDatabases, ast.ShowVariables, ast.ShowTopology, ast.ShowStatus, ast.ShowTableStatus, ast.ShowWarnings, ast.ShowCharset, ast.ShowReplicas:
-=======
-			case ast.ShowDatabases, ast.ShowVariables, ast.ShowTopology, ast.ShowStatus, ast.ShowTableStatus, ast.ShowWarnings, ast.ShowCharset, ast.ShowMasterStatus:
->>>>>>> df8d11c5
+			case ast.ShowDatabases, ast.ShowVariables, ast.ShowTopology, ast.ShowStatus, ast.ShowTableStatus, ast.ShowWarnings, ast.ShowCharset,  ast.ShowMasterStatus, ast.ShowReplicas:
+
 				return true
 			default:
 				return false
