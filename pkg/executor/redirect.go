/*
 * Licensed to the Apache Software Foundation (ASF) under one or more
 * contributor license agreements.  See the NOTICE file distributed with
 * this work for additional information regarding copyright ownership.
 * The ASF licenses this file to You under the Apache License, Version 2.0
 * (the "License"); you may not use this file except in compliance with
 * the License.  You may obtain a copy of the License at
 *
 *     http://www.apache.org/licenses/LICENSE-2.0
 *
 * Unless required by applicable law or agreed to in writing, software
 * distributed under the License is distributed on an "AS IS" BASIS,
 * WITHOUT WARRANTIES OR CONDITIONS OF ANY KIND, either express or implied.
 * See the License for the specific language governing permissions and
 * limitations under the License.
 */

package executor

import (
	"bytes"
	stdErrors "errors"
	"fmt"
	"strings"
	"sync"
	"time"
	"unicode"
)

import (
	"github.com/arana-db/parser"
	"github.com/arana-db/parser/ast"
	pMysql "github.com/arana-db/parser/mysql"

	"github.com/pkg/errors"

	"golang.org/x/exp/slices"
)

import (
	mConstants "github.com/arana-db/arana/pkg/constants/mysql"
	"github.com/arana-db/arana/pkg/metrics"
	mysqlErrors "github.com/arana-db/arana/pkg/mysql/errors"
	"github.com/arana-db/arana/pkg/proto"
	"github.com/arana-db/arana/pkg/proto/hint"
	"github.com/arana-db/arana/pkg/resultx"
	"github.com/arana-db/arana/pkg/runtime"
	rcontext "github.com/arana-db/arana/pkg/runtime/context"
	"github.com/arana-db/arana/pkg/runtime/transaction"
	"github.com/arana-db/arana/pkg/security"
	"github.com/arana-db/arana/pkg/trace"
	"github.com/arana-db/arana/pkg/util/log"
)

var (
	errMissingTx          = stdErrors.New("no transaction found")
	errNoDatabaseSelected = mysqlErrors.NewSQLError(mConstants.ERNoDb, mConstants.SSNoDatabaseSelected, "No database selected")
	errEmptyQuery         = mysqlErrors.NewSQLError(mConstants.EREmptyQuery, mConstants.SS42000, "Query was empty")
)

var (
	_charsetIndex     map[uint8]string
	_charsetIndexSync sync.Once
)

func getCharsetCollation(c uint8) (string, string) {
	_charsetIndexSync.Do(func() {
		_charsetIndex = make(map[uint8]string)
		for k, v := range pMysql.CharsetIDs {
			k, v := k, v
			_charsetIndex[v] = k
		}
	})
	charset := _charsetIndex[c]
	collation := pMysql.Charsets[charset]
	return charset, collation
}

// IsErrMissingTx returns true if target error was caused by missing-tx.
func IsErrMissingTx(err error) bool {
	return errors.Is(err, errMissingTx)
}

type RedirectExecutor struct {
	localTransactionMap sync.Map // map[uint32]proto.Tx, (connectionID,Tx)
}

func NewRedirectExecutor() *RedirectExecutor {
	return &RedirectExecutor{}
}

func (executor *RedirectExecutor) ProcessDistributedTransaction() bool {
	return false
}

func (executor *RedirectExecutor) InLocalTransaction(ctx *proto.Context) bool {
	_, ok := executor.localTransactionMap.Load(ctx.C.ID())
	return ok
}

func (executor *RedirectExecutor) InGlobalTransaction(ctx *proto.Context) bool {
	return false
}

func (executor *RedirectExecutor) ExecuteUseDB(ctx *proto.Context, db string) error {
	if ctx.C.Schema() == db {
		return nil
	}

	clusters := security.DefaultTenantManager().GetClusters(ctx.C.Tenant())
	if !slices.Contains(clusters, db) {
		return mysqlErrors.NewSQLError(mConstants.ERBadDb, mConstants.SS42000, fmt.Sprintf("Unknown database '%s'", db))
	}

	if hasTx := executor.InLocalTransaction(ctx); hasTx {
		// TODO: should commit existing TX when DB switched
		log.Debugf("commit tx when db switched: conn=%s", ctx.C)
	}

	// bind schema
	ctx.C.SetSchema(db)

	// reset transient variables
	ctx.C.SetTransientVariables(make(map[string]proto.Value))

	return nil
}

func (executor *RedirectExecutor) ExecuteFieldList(ctx *proto.Context) ([]proto.Field, error) {
	index := bytes.IndexByte(ctx.Data, 0x00)
	table := string(ctx.Data[1:index])
	wildcard := string(ctx.Data[index+1:])

	rt, err := runtime.Load(ctx.C.Tenant(), ctx.C.Schema())
	if err != nil {
		return nil, errors.WithStack(err)
	}

	if vt, ok := rt.Namespace().Rule().VTable(table); ok {
		if _, atomTable, exist := vt.Topology().Render(0, 0); exist {
			table = atomTable
		}
	}

	db := rt.Namespace().DB0(ctx.Context)
	if db == nil {
		return nil, errors.New("cannot get physical backend connection")
	}

	return db.CallFieldList(ctx.Context, table, wildcard)
}

func (executor *RedirectExecutor) doExecutorComQuery(ctx *proto.Context, act ast.StmtNode) (proto.Result, uint16, error) {
	// switch DB
	switch u := act.(type) {
	case *ast.UseStmt:
		if err := executor.ExecuteUseDB(ctx, u.DBName); err != nil {
			return nil, 0, err
		}
		return resultx.New(), 0, nil
	}

	var (
		start      = time.Now()
		schemaless bool // true if schema is not specified
		err        error
	)
	var hints []*hint.Hint
	for _, next := range act.Hints() {
		var h *hint.Hint
		if h, err = hint.Parse(next); err != nil {
			return nil, 0, err
		}
		hints = append(hints, h)
	}

	trace.Extract(ctx, hints)
	metrics.ParserDuration.Observe(time.Since(start).Seconds())

	if len(ctx.C.Schema()) < 1 {
		// TODO: handle multiple clusters
		clusters := security.DefaultTenantManager().GetClusters(ctx.C.Tenant())
		if len(clusters) != 1 {
			// reject if no schema specified
			return nil, 0, mysqlErrors.NewSQLError(mConstants.ERNoDb, mConstants.SSNoDatabaseSelected, "No database selected")
		}
		schemaless = true
		ctx.C.SetSchema(security.DefaultTenantManager().GetClusters(ctx.C.Tenant())[0])
	}

	ctx.Stmt = &proto.Stmt{
		Hints:    hints,
		StmtNode: act,
	}

	rt, err := runtime.Load(ctx.C.Tenant(), ctx.C.Schema())
	if err != nil {
		return nil, 0, err
	}

	var (
		res  proto.Result
		warn uint16
	)

	switch stmt := act.(type) {
	case *ast.BeginStmt:
		if schemaless {
			err = errNoDatabaseSelected
		} else {
			// begin a new tx
			xaHook, err := transaction.NewXAHook(rcontext.Tenant(ctx), false)
			if err != nil {
				return nil, 0, err
			}
			var tx proto.Tx
			if tx, err = rt.Begin(ctx, xaHook); err == nil {
				executor.putTx(ctx, tx)
				res = resultx.New()
			}
		}
	case *ast.CommitStmt:
		if schemaless {
			err = errNoDatabaseSelected
		} else {
			// remove existing tx, and commit it
			if tx, ok := executor.removeTx(ctx); ok {
				res, warn, err = tx.Commit(ctx.Context)
			} else {
				res, warn, err = nil, 0, errMissingTx
			}
		}
	case *ast.RollbackStmt:
		if schemaless {
			err = errNoDatabaseSelected
		} else {
			// remove existing tx, and rollback it
			if tx, ok := executor.removeTx(ctx); ok {
				res, warn, err = tx.Rollback(ctx.Context)
			} else {
				res, warn, err = nil, 0, errMissingTx
			}
		}
	case *ast.SelectStmt:
		if !schemaless || stmt.From == nil {
			// only SELECT without FROM is allowed in schemaless mode
			// for example: select connection_id()
			if tx, ok := executor.getTx(ctx); ok {
				res, warn, err = tx.Execute(ctx)
			} else {
				res, warn, err = rt.Execute(ctx)
			}
		} else {
			err = errNoDatabaseSelected
		}
	case *ast.InsertStmt, *ast.UpdateStmt, *ast.DeleteStmt, *ast.AlterTableStmt:
		if schemaless {
			err = errNoDatabaseSelected
		} else {
			// TODO: merge with other stmt when write-mode is supported for runtime
			if tx, ok := executor.getTx(ctx); ok {
				res, warn, err = tx.Execute(ctx)
			} else {
				res, warn, err = rt.Execute(ctx)
			}
		}
	case *ast.ShowStmt:
		allowSchemaless := func(stmt *ast.ShowStmt) bool {
			switch stmt.Tp {
			case ast.ShowDatabases, ast.ShowVariables, ast.ShowTopology, ast.ShowStatus, ast.ShowTableStatus,
				ast.ShowWarnings, ast.ShowCharset, ast.ShowMasterStatus, ast.ShowProcessList, ast.ShowReplicas,
<<<<<<< HEAD
				ast.ShowReplicaStatus, ast.ShowNodes:
=======
				ast.ShowReplicaStatus, ast.ShowUsers:
>>>>>>> 76c4e803
				return true
			default:
				return false
			}
		}

		if !schemaless || allowSchemaless(stmt) { // only SHOW DATABASES is allowed in schemaless mode
			res, warn, err = rt.Execute(ctx)
		} else {
			err = errNoDatabaseSelected
		}
	case *ast.TruncateTableStmt, *ast.DropTableStmt, *ast.ExplainStmt, *ast.DropIndexStmt, *ast.CreateIndexStmt,
		*ast.AnalyzeTableStmt, *ast.OptimizeTableStmt, *ast.CheckTableStmt, *ast.RenameTableStmt:
		res, warn, err = executeStmt(ctx, schemaless, rt)
	case *ast.DropTriggerStmt, *ast.SetStmt, *ast.KillStmt:
		res, warn, err = rt.Execute(ctx)
	default:
		if schemaless {
			err = errNoDatabaseSelected
		} else {
			// TODO: mark direct flag temporarily, remove when write-mode is supported for runtime
			ctx.Context = rcontext.WithDirect(ctx.Context)
			if tx, ok := executor.getTx(ctx); ok {
				res, warn, err = tx.Execute(ctx)
			} else {
				res, warn, err = rt.Execute(ctx)
			}
		}
	}

	return res, warn, err
}

func (executor *RedirectExecutor) ExecutorComQuery(ctx *proto.Context, h func(result proto.Result, warns uint16, failure error) error) error {
	p := parser.New()
	query := ctx.GetQuery()

	if len(query) < 1 {
		return h(nil, 0, errEmptyQuery)
	}

	log.Debugf("ComQuery: '%s'", query)

	charset, collation := getCharsetCollation(ctx.C.CharacterSet())

	switch strings.IndexByte(query, ';') {
	case -1: // no ';' exists
		stmt, err := p.ParseOneStmt(query, charset, collation)
		if err != nil {
			return err
		}
		result, warns, failure := executor.doExecutorComQuery(ctx, stmt)
		return h(result, warns, failure)
	case len(query) - 1: // suffix is ';'
		ctx.Data = ctx.Data[:len(ctx.Data)-1]
		stmt, err := p.ParseOneStmt(query[:len(query)-1], charset, collation)
		if err != nil {
			return err
		}
		result, warns, failure := executor.doExecutorComQuery(ctx, stmt)
		return h(result, warns, failure)
	}

	// slow path
	p = parser.New()
	stmts, _, err := p.Parse(query, charset, collation)
	if err != nil {
		return h(nil, 0, err)
	}

	for i := range stmts {
		stmt := stmts[i]
		q := strings.TrimFunc(stmt.OriginalText(), func(r rune) bool {
			return unicode.IsSpace(r) || r == ';'
		})

		ctx2 := *ctx
		ctx2.Data = []byte(q)

		result, warns, failure := executor.doExecutorComQuery(&ctx2, stmt)

		if err := h(result, warns, failure); err != nil {
			return err
		}

		if failure != nil {
			break
		}
	}

	return nil
}

func executeStmt(ctx *proto.Context, schemaless bool, rt runtime.Runtime) (proto.Result, uint16, error) {
	if schemaless {
		return nil, 0, errNoDatabaseSelected
	}
	return rt.Execute(ctx)
}

func (executor *RedirectExecutor) ExecutorComStmtExecute(ctx *proto.Context) (proto.Result, uint16, error) {
	var (
		executable proto.Executable
		err        error
	)

	if tx, ok := executor.getTx(ctx); ok {
		executable = tx
	} else {
		var rt runtime.Runtime
		if rt, err = runtime.Load(ctx.C.Tenant(), ctx.C.Schema()); err != nil {
			return nil, 0, err
		}
		executable = rt
	}

	switch ctx.Stmt.StmtNode.(type) {
	case *ast.SelectStmt, *ast.InsertStmt, *ast.UpdateStmt, *ast.DeleteStmt, *ast.AlterTableStmt:
	default:
		ctx.Context = rcontext.WithDirect(ctx.Context)
	}

	query := ctx.Stmt.StmtNode.Text()
	log.Debugf("ComStmtExecute: %s", query)

	return executable.Execute(ctx)
}

func (executor *RedirectExecutor) ConnectionClose(ctx *proto.Context) {
	tx, ok := executor.removeTx(ctx)
	if !ok {
		return
	}
	if _, _, err := tx.Rollback(ctx); err != nil {
		log.Errorf("failed to rollback tx: %s", err)
	}

	//resourcePool := resource.GetDataSourceManager().GetMasterResourcePool(executor.dataSources[0].Master.Name)
	//r, ok := executor.localTransactionMap[ctx.connectionID]
	//if ok {
	//	defer func() {
	//		resourcePool.Put(r)
	//	}()
	//	backendConn := r.(*mysql.BackendConnection)
	//	_, _, err := backendConn.ExecuteWithWarningCount("rollback", true)
	//	if err != nil {
	//		log.Error(err)
	//	}
	//}
}

func (executor *RedirectExecutor) putTx(ctx *proto.Context, tx proto.Tx) {
	ctx.Context = rcontext.WithTransactionID(ctx.Context, tx.ID())
	executor.localTransactionMap.Store(ctx.C.ID(), tx)
}

func (executor *RedirectExecutor) removeTx(ctx *proto.Context) (proto.Tx, bool) {
	exist, ok := executor.localTransactionMap.LoadAndDelete(ctx.C.ID())
	if !ok {
		return nil, false
	}
	ctx.Context = rcontext.WithTransactionID(ctx.Context, exist.(proto.Tx).ID())
	return exist.(proto.Tx), true
}

func (executor *RedirectExecutor) getTx(ctx *proto.Context) (proto.Tx, bool) {
	exist, ok := executor.localTransactionMap.Load(ctx.C.ID())
	if !ok {
		return nil, false
	}
	ctx.Context = rcontext.WithTransactionID(ctx.Context, exist.(proto.Tx).ID())
	return exist.(proto.Tx), true
}<|MERGE_RESOLUTION|>--- conflicted
+++ resolved
@@ -269,11 +269,7 @@
 			switch stmt.Tp {
 			case ast.ShowDatabases, ast.ShowVariables, ast.ShowTopology, ast.ShowStatus, ast.ShowTableStatus,
 				ast.ShowWarnings, ast.ShowCharset, ast.ShowMasterStatus, ast.ShowProcessList, ast.ShowReplicas,
-<<<<<<< HEAD
-				ast.ShowReplicaStatus, ast.ShowNodes:
-=======
-				ast.ShowReplicaStatus, ast.ShowUsers:
->>>>>>> 76c4e803
+				ast.ShowReplicaStatus, ast.ShowNodes, ast.ShowUsers:
 				return true
 			default:
 				return false
