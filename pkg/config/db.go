--- conflicted
+++ resolved
@@ -22,10 +22,6 @@
 import (
 	"bytes"
 	"encoding/json"
-<<<<<<< HEAD
-	"fmt"
-=======
->>>>>>> abc6158e
 	"regexp"
 	"strconv"
 	"time"
