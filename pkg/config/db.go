--- conflicted
+++ resolved
@@ -22,12 +22,8 @@
 import (
 	"bytes"
 	"encoding/json"
-<<<<<<< HEAD
-	"fmt"
 	"regexp"
 	"strconv"
-=======
->>>>>>> 416972cf
 	"time"
 )
 
