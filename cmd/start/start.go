--- conflicted
+++ resolved
@@ -27,6 +27,8 @@
 )
 
 import (
+	"github.com/pkg/errors"
+
 	"github.com/spf13/cobra"
 )
 
@@ -35,6 +37,7 @@
 	"github.com/arana-db/arana/pkg/boot"
 	"github.com/arana-db/arana/pkg/constants"
 	"github.com/arana-db/arana/pkg/executor"
+	filter "github.com/arana-db/arana/pkg/filters"
 	"github.com/arana-db/arana/pkg/mysql"
 	"github.com/arana-db/arana/pkg/server"
 	"github.com/arana-db/arana/pkg/util/log"
@@ -42,14 +45,14 @@
 
 // slogan is generated from 'figlet -f smslant ARANA'.
 const slogan = `
-   ___   ___  ___   _  _____ 
-  / _ | / _ \/ _ | / |/ / _ |
- / __ |/ , _/ __ |/    / __ |
-/_/ |_/_/|_/_/ |_/_/|_/_/ |_|
-Arana, A High performance & Powerful DB Mesh sidecar.
-_____________________________________________
-
-`
+	___   ___  ___   _  _____ 
+   / _ | / _ \/ _ | / |/ / _ |
+  / __ |/ , _/ __ |/    / __ |
+ /_/ |_/_/|_/_/ |_/_/|_/_/ |_|
+ Arana, A High performance & Powerful DB Mesh sidecar.
+ _____________________________________________
+ 
+ `
 
 func init() {
 	cmd := &cobra.Command{
@@ -76,8 +79,6 @@
 		return
 	}
 
-<<<<<<< HEAD
-=======
 	filters, err := discovery.ListFilters(context.Background())
 	if err != nil {
 		log.Fatal("start failed: %v", err)
@@ -96,7 +97,6 @@
 		filter.RegisterFilter(f.GetName(), f)
 	}
 
->>>>>>> b620e19b
 	propeller := server.NewServer()
 
 	listenersConf, err := discovery.ListListeners(context.Background())
