/*
 * Licensed to the Apache Software Foundation (ASF) under one or more
 * contributor license agreements.  See the NOTICE file distributed with
 * this work for additional information regarding copyright ownership.
 * The ASF licenses this file to You under the Apache License, Version 2.0
 * (the "License"); you may not use this file except in compliance with
 * the License.  You may obtain a copy of the License at
 *
 *     http://www.apache.org/licenses/LICENSE-2.0
 *
 * Unless required by applicable law or agreed to in writing, software
 * distributed under the License is distributed on an "AS IS" BASIS,
 * WITHOUT WARRANTIES OR CONDITIONS OF ANY KIND, either express or implied.
 * See the License for the specific language governing permissions and
 * limitations under the License.
 */

package test

import (
	"database/sql"
	"fmt"
	"testing"
	"time"
)

import (
	_ "github.com/go-sql-driver/mysql"

	"github.com/stretchr/testify/assert"
	"github.com/stretchr/testify/suite"
)

import (
	"github.com/arana-db/arana/pkg/util/rand2"
	utils "github.com/arana-db/arana/pkg/util/tableprint"
)

type IntegrationSuite struct {
	*MySuite
}

func TestSuite(t *testing.T) {
	su := NewMySuite(
		WithMySQLServerAuth("root", "123456"),
		WithMySQLDatabase("employees"),
<<<<<<< HEAD
		// WithDevMode(), // NOTICE: UNCOMMENT IF YOU WANT TO DEBUG LOCAL ARANA SERVER!!!
=======
		WithConfig("../integration_test/config/db_tbl/config.yaml"),
		WithScriptPath("../scripts"),
		//WithDevMode(), // NOTICE: UNCOMMENT IF YOU WANT TO DEBUG LOCAL ARANA SERVER!!!
>>>>>>> dc037f75
	)
	suite.Run(t, &IntegrationSuite{su})
}

func (s *IntegrationSuite) TestBasicTx() {
	var (
		db = s.DB()
		t  = s.T()
	)
	tx, err := db.Begin()
	assert.NoError(t, err, "should begin a new tx")

	var (
		name  = fmt.Sprintf("fake_name_%d", time.Now().UnixNano())
		value = rand2.Int31n(1000)
	)

	res, err := tx.Exec("INSERT INTO sequence(name,value,modified_at) VALUES(?,?,NOW())", name, value)
	assert.NoError(t, err, "should insert ok")
	affected, err := res.RowsAffected()
	assert.NoError(t, err)
	assert.Equal(t, int64(1), affected)

	row := tx.QueryRow("SELECT COUNT(1) FROM sequence WHERE name=?", name)
	assert.NoError(t, row.Err())
	var cnt int
	err = row.Scan(&cnt)
	assert.NoError(t, err)
	assert.Equal(t, 1, cnt)

	err = tx.Rollback()
	assert.NoError(t, err, "should rollback ok")

	row = db.QueryRow("SELECT COUNT(1) FROM sequence WHERE name=?", name)
	assert.NoError(t, row.Err())
	err = row.Scan(&cnt)
	assert.NoError(t, err)
	assert.Equal(t, 0, cnt)

	// test commit
	tx, err = db.Begin()
	assert.NoError(t, err)

	res, err = tx.Exec("INSERT INTO sequence(name,value,modified_at) VALUES(?,?,NOW())", name, value)
	assert.NoError(t, err, "should insert ok")
	affected, err = res.RowsAffected()
	assert.NoError(t, err)
	assert.Equal(t, int64(1), affected)

	err = tx.Commit()
	assert.NoError(t, err, "should commit ok")

	row = db.QueryRow("SELECT COUNT(1) FROM sequence WHERE name=?", name)
	assert.NoError(t, row.Err())
	err = row.Scan(&cnt)
	assert.NoError(t, err)
	assert.Equal(t, 1, cnt)

	_, _ = db.Exec("delete from sequence where name = ?", name)
}

func (s *IntegrationSuite) TestSimpleSharding() {
	var (
		db = s.DB()
		t  = s.T()
	)

	const total = 100

	// insert into logical table
	for i := 1; i <= total; i++ {
		result, err := db.Exec(
			`INSERT IGNORE INTO student(id,uid,score,name,nickname,gender,birth_year) values (?,?,?,?,?,?,?)`,
			time.Now().UnixNano(),
			i,
			3.14,
			fmt.Sprintf("fake_name_%d", i),
			fmt.Sprintf("fake_nickname_%d", i),
			1,
			2022,
		)
		assert.NoErrorf(t, err, "insert row error: %v", err)
		affected, err := result.RowsAffected()
		assert.NoErrorf(t, err, "insert row error: %v", err)
		assert.True(t, affected <= 1)
	}

	type tt struct {
		sql       string
		args      []interface{}
		expectLen int
	}

	for _, it := range []tt{
		{"SELECT * FROM student WHERE uid = 42 AND 1=2", nil, 0},
		{"SELECT * FROM student WHERE uid = ?", []interface{}{42}, 1},
		{"SELECT * FROM student WHERE uid in (?,?,?)", []interface{}{1, 2, 33}, 3},
		{"SELECT * FROM student where uid between 1 and 10", nil, 10},
		//{"SELECT * FROM student", nil, total}, // TODO: fix -> packet got EOF
	} {
		t.Run(it.sql, func(t *testing.T) {
			// select from logical table
			rows, err := db.Query(it.sql, it.args...)
			assert.NoError(t, err, "should query from sharding table successfully")
			defer rows.Close()
			data, _ := utils.PrintTable(rows)
			assert.Equal(t, it.expectLen, len(data))
		})
	}

	const wKey = 44
	t.Run("Update", func(t *testing.T) {
		res, err := db.Exec("update student set score=100.0 where uid = ?", wKey)
		assert.NoError(t, err)
		affected, err := res.RowsAffected()
		assert.NoError(t, err)
		assert.Equal(t, int64(1), affected)

		// validate
		row := db.QueryRow("select score from student where uid = ?", wKey)
		assert.NoError(t, row.Err())
		var score float32
		assert.NoError(t, row.Scan(&score))
		assert.Equal(t, float32(100), score)
	})

	t.Run("Delete", func(t *testing.T) {
		res, err := db.Exec("delete from student where uid = 13 OR uid = ?", wKey)
		assert.NoError(t, err)
		affected, err := res.RowsAffected()
		assert.NoError(t, err)
		assert.Equal(t, int64(2), affected)
	})
}

func (s *IntegrationSuite) TestInsert() {
	var (
		db = s.DB()
		t  = s.T()
	)
	result, err := db.Exec(`INSERT INTO employees ( emp_no, birth_date, first_name, last_name, gender, hire_date )
		VALUES (?, ?, ?, ?, ?, ?)  `, 100001, "1992-01-07", "scott", "lewis", "M", "2014-09-01")
	assert.NoErrorf(t, err, "insert row error: %v", err)
	affected, err := result.RowsAffected()
	assert.NoErrorf(t, err, "insert row error: %v", err)
	assert.Equal(t, int64(1), affected)
}

func (s *IntegrationSuite) TestInsertOnDuplicateKey() {
	var (
		db = s.DB()
		t  = s.T()
	)

	i := 32
	result, err := db.Exec(`INSERT IGNORE INTO student(id,uid,score,name,nickname,gender,birth_year) 
     values (?,?,?,?,?,?,?) ON DUPLICATE KEY UPDATE nickname='dump' `, 1654008174496657000, i, 3.14, fmt.Sprintf("fake_name_%d", i), fmt.Sprintf("fake_nickname_%d", i), 1, 2022)
	assert.NoErrorf(t, err, "insert row error: %v", err)
	_, err = result.RowsAffected()
	assert.NoErrorf(t, err, "insert row error: %v", err)

	_, err = db.Exec(`INSERT IGNORE INTO student(id,uid,score,name,nickname,gender,birth_year) 
     values (?,?,?,?,?,?,?) ON DUPLICATE KEY UPDATE uid=32 `, 1654008174496657000, i, 3.14, fmt.Sprintf("fake_name_%d", i), fmt.Sprintf("fake_nickname_%d", i), 1, 2022)
	assert.Error(t, err, "insert row error: %v", err)

}
func (s *IntegrationSuite) TestSelect() {
	var (
		db = s.DB()
		t  = s.T()
	)

	rows, err := db.Query(`SELECT emp_no, birth_date, first_name, last_name, gender, hire_date FROM employees 
		WHERE emp_no = ?`, 100001)
	assert.NoErrorf(t, err, "select row error: %v", err)

	defer rows.Close()

	var empNo string
	var birthDate string
	var firstName string
	var lastName string
	var gender string
	var hireDate string
	if rows.Next() {
		err = rows.Scan(&empNo, &birthDate, &firstName, &lastName, &gender, &hireDate)
		if err != nil {
			t.Error(err)
		}
	}
	assert.Equal(t, "scott", firstName)
}

func (s *IntegrationSuite) TestSelectLimit1() {
	var (
		db = s.DB()
		t  = s.T()
	)

	rows, err := db.Query(`SELECT emp_no, birth_date, first_name, last_name, gender, hire_date FROM employees LIMIT 1`)
	assert.NoErrorf(t, err, "select row error: %v", err)

	defer rows.Close()

	var empNo string
	var birthDate string
	var firstName string
	var lastName string
	var gender string
	var hireDate string
	if rows.Next() {
		err = rows.Scan(&empNo, &birthDate, &firstName, &lastName, &gender, &hireDate)
		if err != nil {
			t.Error(err)
		}
	}
	assert.Equal(t, "scott", firstName)
}

func (s *IntegrationSuite) TestUpdate() {
	var (
		db = s.DB()
		t  = s.T()
	)

	result, err := db.Exec(`UPDATE employees set last_name = ? where emp_no = ?`, "louis", 100001)
	assert.NoErrorf(t, err, "update row error: %v", err)
	affected, err := result.RowsAffected()
	assert.NoErrorf(t, err, "update row error: %v", err)

	assert.Equal(t, int64(1), affected)

	_, err = db.Exec("update student set score=100.0,uid=11 where uid = ?", 32)
	assert.Error(t, err)
}

func (s *IntegrationSuite) TestDelete() {
	var (
		db = s.DB()
		t  = s.T()
	)

	// prepare test records
	_, _ = db.Exec(`INSERT IGNORE INTO employees ( emp_no, birth_date, first_name, last_name, gender, hire_date )
		VALUES (?, ?, ?, ?, ?, ?)`, 100001, "1992-01-07", "scott", "lewis", "M", "2014-09-01")

	result, err := db.Exec(`DELETE FROM employees WHERE emp_no = ?`, 100001)
	assert.NoErrorf(t, err, "delete row error: %v", err)
	affected, err := result.RowsAffected()
	assert.NoErrorf(t, err, "delete row error: %v", err)
	assert.Equal(t, int64(1), affected)
}

func (s *IntegrationSuite) TestShowDatabases() {
	var (
		db = s.DB()
		t  = s.T()
	)

	result, err := db.Query("show databases")
	assert.NoErrorf(t, err, "show databases error: %v", err)

	defer result.Close()

	affected, err := result.ColumnTypes()
	assert.NoErrorf(t, err, "show databases: %v", err)
	assert.Equal(t, affected[0].DatabaseTypeName(), "VARCHAR")
}

func (s *IntegrationSuite) TestDropTable() {
	var (
		db = s.DB()
		t  = s.T()
	)

	t.Skip()

	//drop table  physical name != logical name  and  physical name = logical name
	result, err := db.Exec(`DROP TABLE student,salaries`)

	assert.NoErrorf(t, err, "drop table error:%v", err)
	affected, err := result.RowsAffected()
	assert.Equal(t, int64(0), affected)
	assert.NoErrorf(t, err, "drop table  error: %v", err)

	//drop again, return error
	result, err = db.Exec(`DROP TABLE student,salaries`)
	assert.Error(t, err, "drop table error: %v", err)
	assert.Nil(t, result)
}

func (s *IntegrationSuite) TestJoinTable() {
	var (
		db = s.DB()
		t  = s.T()
	)

	t.Skip()

	sqls := []string{
		//shard  & no shard
		`select * from student  join titles on student.id=titles.emp_no`,
		// shard  & no shard with alias
		`select * from student  join titles as b on student.id=b.emp_no`,
		// shard  with alias & no shard with alias
		`select * from student as a join titles as b on a.id=b.emp_no`,
		// no shard & no shard
		`select * from departments join dept_emp as de on departments.dept_no = de.dept_no`,
	}

	for _, sql := range sqls {
		_, err := db.Query(sql)
		assert.NoErrorf(t, err, "join table error:%v", err)
	}
	//with where
	_, err := db.Query(`select * from student  join titles on student.id=titles.emp_no where student.id=? and titles.emp_no=?`, 1, 2)
	assert.NoErrorf(t, err, "join table error:%v", err)
}

func (s *IntegrationSuite) TestShardingAgg() {
	var (
		db = s.DB()
		t  = s.T()
	)

	if _, err := db.Exec("DELETE FROM student"); err != nil {
		t.Fatal(err)
	}

	const total = 100

	// insert into logical table
	for i := 1; i <= total; i++ {

		var (
			result sql.Result
			err    error
		)

		if i == 1 {
			result, err = db.Exec(
				`INSERT IGNORE INTO student(uid,score,name,nickname,gender,birth_year) values (?,?,?,?,?,?)`,
				i,
				95,
				fmt.Sprintf("fake_name_%d", i),
				fmt.Sprintf("fake_nickname_%d", i),
				1,
				2022,
			)
		} else {
			result, err = db.Exec(
				`INSERT IGNORE INTO student(uid,score,name,nickname,gender,birth_year) values (?,?,?,?,?,?)`,
				i,
				10,
				fmt.Sprintf("fake_name_%d", i),
				fmt.Sprintf("fake_nickname_%d", i),
				1,
				2022,
			)
		}

		assert.NoErrorf(t, err, "insert row error: %v", err)
		affected, err := result.RowsAffected()
		assert.NoErrorf(t, err, "insert row error: %v", err)
		assert.True(t, affected <= 1)
	}

	t.Run("Count", func(t *testing.T) {
		row := db.QueryRow("select count(*) as ttt from student")
		var cnt int64
		assert.NoError(t, row.Scan(&cnt))
		assert.Equal(t, int64(100), cnt)
	})

	t.Run("MAX", func(t *testing.T) {
		row := db.QueryRow("select max(score) as ttt from student")
		var cnt float64
		assert.NoError(t, row.Scan(&cnt))
		assert.Equal(t, 95, int(cnt))
	})

	t.Run("MIN", func(t *testing.T) {
		row := db.QueryRow("select min(score) as ttt from student")
		var cnt float64
		assert.NoError(t, row.Scan(&cnt))
		assert.Equal(t, float64(10), cnt)
	})

	t.Run("SUM", func(t *testing.T) {
		row := db.QueryRow("select sum(score) as ttt from student")
		var cnt float64
		assert.NoError(t, row.Scan(&cnt))
		assert.Equal(t, int64(1085), int64(cnt))
	})

	result, err := db.Exec(
		`INSERT IGNORE INTO student(uid,score,name,nickname,gender,birth_year) values (?,?,?,?,?,?)`,
		9527,
		100,
		"jason",
		"jason",
		1,
		2022,
	)
	assert.NoErrorf(t, err, "insert row error: %v", err)
	affected, err := result.RowsAffected()
	assert.NoErrorf(t, err, "insert row error: %v", err)
	assert.True(t, affected <= 1)
	result, err = db.Exec(
		`INSERT IGNORE INTO student(id,uid,score,name,nickname,gender,birth_year) values (?,?,?,?,?,?,?)`,
		time.Now().UnixNano(),
		9559,
		100,
		"jason",
		"jason",
		1,
		2022,
	)
	assert.NoErrorf(t, err, "insert row error: %v", err)
	affected, err = result.RowsAffected()
	assert.NoErrorf(t, err, "insert row error: %v", err)
	assert.True(t, affected <= 1)

	type tt struct {
		sql       string
		args      []interface{}
		expectLen int
	}

	for _, it := range []tt{
		{"SELECT * FROM student WHERE uid >= 9527", nil, 2},
	} {
		t.Run(it.sql, func(t *testing.T) {
			// select from logical table
			rows, err := db.Query(it.sql, it.args...)
			assert.NoError(t, err, "should query from sharding table successfully")
			defer rows.Close()
			data, _ := utils.PrintTable(rows)
			assert.Equal(t, it.expectLen, len(data))
		})
	}

	t.Run("SUM_Jason", func(t *testing.T) {
		row := db.QueryRow("select sum(score) as ttt from student where uid >= 9527")
		var cnt float64
		assert.NoError(t, row.Scan(&cnt))
		assert.Equal(t, 200, int(cnt))
	})

	t.Run("COUNT_Jason", func(t *testing.T) {
		row := db.QueryRow("select count(score) as ttt from student where uid >= 9527")
		var cnt int
		assert.NoError(t, row.Scan(&cnt))
		assert.Equal(t, 2, cnt)
	})

	db.Exec("DELETE FROM student WHERE uid >= 9527")
}

func (s *IntegrationSuite) TestAlterTable() {
	var (
		db = s.DB()
		t  = s.T()
	)

	result, err := db.Exec(`alter table employees add dept_no char(4) not null default "" after emp_no`)
	assert.NoErrorf(t, err, "alter table error: %v", err)
	affected, err := result.RowsAffected()
	assert.NoErrorf(t, err, "alter table error: %v", err)

	assert.Equal(t, int64(0), affected)
}

<<<<<<< HEAD
func (s *IntegrationSuite) TestInsertAutoIncrement() {

=======
func (s *IntegrationSuite) TestDropIndex() {
>>>>>>> dc037f75
	var (
		db = s.DB()
		t  = s.T()
	)

<<<<<<< HEAD
	result, err := db.Exec(
		`INSERT INTO student(uid,score,name,nickname,gender,birth_year) values (?,?,?,?,?,?)`,
		time.Now().Unix(),
		100,
		"auto_increment",
		"auto_increment",
		1,
		2022,
	)
	assert.NoErrorf(t, err, "insert row error: %+v", err)
	affected, err := result.RowsAffected()
	assert.NoErrorf(t, err, "insert row error: %+v", err)
	assert.True(t, affected == 1)

	lastId, err := result.LastInsertId()
	assert.NoErrorf(t, err, "insert row error: %+v", err)
	assert.True(t, lastId != 0, fmt.Sprintf("LastInsertId : %d", lastId))
	t.Log("LastInsertId", lastId)

	if _, err := db.Exec("DELETE FROM student"); err != nil {
		t.Fatal(err)
	}
=======
	result, err := db.Exec("drop index `nickname` on student")
	assert.NoErrorf(t, err, "drop index error: %v", err)
	affected, err := result.RowsAffected()
	assert.NoErrorf(t, err, "drop index error: %v", err)

	assert.Equal(t, int64(0), affected)

	schemas := map[string]string{"employees_0000": "student_0000", "employees_0001": "student_0012", "employees_0002": "student_0020", "employees_0003": "student_0024"}

	for schema := range schemas {
		table := schemas[schema]

		func(schema string) {
			mysqlDb, err := s.MySQLDB(schema)
			assert.NoErrorf(t, err, "connect mysql error: %v", err)

			defer mysqlDb.Close()
			rows, err := mysqlDb.Query(fmt.Sprintf("show index from %s", table))
			assert.NoErrorf(t, err, "show create error: %v", err)

			defer rows.Close()

			ret, err := convertRowsToMapSlice(rows)
			assert.NoErrorf(t, err, "connect mysql error: %v", err)

			newRet := make([]map[string]string, len(ret), len(ret))
			for i := range ret {
				newRet[i] = make(map[string]string)
				for k, v := range ret[i] {
					if (*v.(*interface{})) == nil {
						newRet[i][k] = ""
						continue
					}
					newRet[i][k] = string((*v.(*interface{})).([]uint8))
				}
			}
			t.Logf("ret : %#v", newRet)

			for i := range ret {
				keyName := string((*ret[i]["Key_name"].(*interface{})).([]uint8))
				t.Logf("Key_name : %s", keyName)
				if keyName == "nickname" {
					t.Fatal("drop index `nickname` fail")
				}
			}

		}(schema)

	}

}

func convertRowsToMapSlice(rows *sql.Rows) ([]map[string]interface{}, error) {
	ret := make([]map[string]interface{}, 0, 4)

	columns, _ := rows.Columns()

	cache := make([]interface{}, len(columns))
	for index := range cache {
		var placeholder interface{}
		cache[index] = &placeholder
	}

	for rows.Next() {
		if err := rows.Scan(cache...); err != nil {
			return nil, err
		}

		record := make(map[string]interface{})
		for i, d := range cache {
			record[columns[i]] = d
		}

		ret = append(ret, record)
	}

	return ret, nil
}

func (s *IntegrationSuite) TestShowColumns() {
	var (
		db = s.DB()
		t  = s.T()
	)

	result, err := db.Query("show columns from student")
	assert.NoErrorf(t, err, "show columns error: %v", err)

	defer result.Close()

	affected, err := result.ColumnTypes()
	assert.NoErrorf(t, err, "show columns: %v", err)
	assert.Equal(t, affected[0].DatabaseTypeName(), "VARCHAR")
}

func (s *IntegrationSuite) TestShowCreate() {
	var (
		db = s.DB()
		t  = s.T()
	)

	row := db.QueryRow("show create table student")
	var table, createStr string
	assert.NoError(t, row.Scan(&table, &createStr))
	assert.Equal(t, "student", table)
>>>>>>> dc037f75
}<|MERGE_RESOLUTION|>--- conflicted
+++ resolved
@@ -44,13 +44,9 @@
 	su := NewMySuite(
 		WithMySQLServerAuth("root", "123456"),
 		WithMySQLDatabase("employees"),
-<<<<<<< HEAD
-		// WithDevMode(), // NOTICE: UNCOMMENT IF YOU WANT TO DEBUG LOCAL ARANA SERVER!!!
-=======
 		WithConfig("../integration_test/config/db_tbl/config.yaml"),
 		WithScriptPath("../scripts"),
 		//WithDevMode(), // NOTICE: UNCOMMENT IF YOU WANT TO DEBUG LOCAL ARANA SERVER!!!
->>>>>>> dc037f75
 	)
 	suite.Run(t, &IntegrationSuite{su})
 }
@@ -524,18 +520,13 @@
 	assert.Equal(t, int64(0), affected)
 }
 
-<<<<<<< HEAD
 func (s *IntegrationSuite) TestInsertAutoIncrement() {
 
-=======
-func (s *IntegrationSuite) TestDropIndex() {
->>>>>>> dc037f75
-	var (
-		db = s.DB()
-		t  = s.T()
-	)
-
-<<<<<<< HEAD
+	var (
+		db = s.DB()
+		t  = s.T()
+	)
+
 	result, err := db.Exec(
 		`INSERT INTO student(uid,score,name,nickname,gender,birth_year) values (?,?,?,?,?,?)`,
 		time.Now().Unix(),
@@ -558,7 +549,14 @@
 	if _, err := db.Exec("DELETE FROM student"); err != nil {
 		t.Fatal(err)
 	}
-=======
+}
+
+func (s *IntegrationSuite) TestDropIndex() {
+	var (
+		db = s.DB()
+		t  = s.T()
+	)
+
 	result, err := db.Exec("drop index `nickname` on student")
 	assert.NoErrorf(t, err, "drop index error: %v", err)
 	affected, err := result.RowsAffected()
@@ -664,5 +662,4 @@
 	var table, createStr string
 	assert.NoError(t, row.Scan(&table, &createStr))
 	assert.Equal(t, "student", table)
->>>>>>> dc037f75
 }