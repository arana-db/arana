/*
 * Licensed to the Apache Software Foundation (ASF) under one or more
 * contributor license agreements.  See the NOTICE file distributed with
 * this work for additional information regarding copyright ownership.
 * The ASF licenses this file to You under the Apache License, Version 2.0
 * (the "License"); you may not use this file except in compliance with
 * the License.  You may obtain a copy of the License at
 *
 *     http://www.apache.org/licenses/LICENSE-2.0
 *
 * Unless required by applicable law or agreed to in writing, software
 * distributed under the License is distributed on an "AS IS" BASIS,
 * WITHOUT WARRANTIES OR CONDITIONS OF ANY KIND, either express or implied.
 * See the License for the specific language governing permissions and
 * limitations under the License.
 */

package test

import (
	"database/sql"
	"fmt"
	"testing"
	"time"
)

import (
	_ "github.com/go-sql-driver/mysql"

	"github.com/stretchr/testify/assert"
	"github.com/stretchr/testify/suite"
)

import (
	"github.com/arana-db/arana/pkg/util/rand2"
	utils "github.com/arana-db/arana/pkg/util/tableprint"
)

type IntegrationSuite struct {
	*MySuite
}

func TestSuite(t *testing.T) {
	su := NewMySuite(
		WithMySQLServerAuth("root", "123456"),
		WithMySQLDatabase("employees"),
		WithConfig("../integration_test/config/db_tbl/config.yaml"),
		WithScriptPath("../scripts"),
		// WithDevMode(), // NOTICE: UNCOMMENT IF YOU WANT TO DEBUG LOCAL ARANA SERVER!!!
	)
	suite.Run(t, &IntegrationSuite{su})
}

func (s *IntegrationSuite) TestBasicTx() {
	var (
		db = s.DB()
		t  = s.T()
	)
	tx, err := db.Begin()
	assert.NoError(t, err, "should begin a new tx")

	var (
		name  = fmt.Sprintf("fake_name_%d", time.Now().UnixNano())
		value = rand2.Int31n(1000)
	)

	res, err := tx.Exec("INSERT INTO sequence(name,value,modified_at) VALUES(?,?,NOW())", name, value)
	assert.NoError(t, err, "should insert ok")
	affected, err := res.RowsAffected()
	assert.NoError(t, err)
	assert.Equal(t, int64(1), affected)

	row := tx.QueryRow("SELECT COUNT(1) FROM sequence WHERE name=?", name)
	assert.NoError(t, row.Err())
	var cnt int
	err = row.Scan(&cnt)
	assert.NoError(t, err)
	assert.Equal(t, 1, cnt)

	err = tx.Rollback()
	assert.NoError(t, err, "should rollback ok")

	row = db.QueryRow("SELECT COUNT(1) FROM sequence WHERE name=?", name)
	assert.NoError(t, row.Err())
	err = row.Scan(&cnt)
	assert.NoError(t, err)
	assert.Equal(t, 0, cnt)

	// test commit
	tx, err = db.Begin()
	assert.NoError(t, err)

	res, err = tx.Exec("INSERT INTO sequence(name,value,modified_at) VALUES(?,?,NOW())", name, value)
	assert.NoError(t, err, "should insert ok")
	affected, err = res.RowsAffected()
	assert.NoError(t, err)
	assert.Equal(t, int64(1), affected)

	err = tx.Commit()
	assert.NoError(t, err, "should commit ok")

	row = db.QueryRow("SELECT COUNT(1) FROM sequence WHERE name=?", name)
	assert.NoError(t, row.Err())
	err = row.Scan(&cnt)
	assert.NoError(t, err)
	assert.Equal(t, 1, cnt)

	_, _ = db.Exec("delete from sequence where name = ?", name)
}

func (s *IntegrationSuite) TestSimpleSharding() {
	var (
		db = s.DB()
		t  = s.T()
	)

	const total = 100

	// insert into logical table
	for i := 1; i <= total; i++ {
		result, err := db.Exec(
			`INSERT IGNORE INTO student(id,uid,score,name,nickname,gender,birth_year) values (?,?,?,?,?,?,?)`,
			time.Now().UnixNano(),
			i,
			3.14,
			fmt.Sprintf("fake_name_%d", i),
			fmt.Sprintf("fake_nickname_%d", i),
			1,
			2022,
		)
		assert.NoErrorf(t, err, "insert row error: %v", err)
		affected, err := result.RowsAffected()
		assert.NoErrorf(t, err, "insert row error: %v", err)
		assert.True(t, affected <= 1)
	}

	type tt struct {
		sql       string
		args      []interface{}
		expectLen int
	}

	for _, it := range []tt{
		{"SELECT * FROM student WHERE uid = 42 AND 1=2", nil, 0},
		{"SELECT * FROM student WHERE uid = ?", []interface{}{42}, 1},
		{"SELECT * FROM student WHERE uid in (?,?,?)", []interface{}{1, 2, 33}, 3},
		{"SELECT * FROM student where uid between 1 and 10", nil, 10},
		//{"SELECT * FROM student", nil, total}, // TODO: fix -> packet got EOF
	} {
		t.Run(it.sql, func(t *testing.T) {
			// select from logical table
			rows, err := db.Query(it.sql, it.args...)
			assert.NoError(t, err, "should query from sharding table successfully")
			defer rows.Close()
			data, _ := utils.PrintTable(rows)
			assert.Equal(t, it.expectLen, len(data))
		})
	}

	const wKey = 44
	t.Run("Update", func(t *testing.T) {
		res, err := db.Exec("update student set score=100.0 where uid = ?", wKey)
		assert.NoError(t, err)
		affected, err := res.RowsAffected()
		assert.NoError(t, err)
		assert.Equal(t, int64(1), affected)

		// validate
		row := db.QueryRow("select score from student where uid = ?", wKey)
		assert.NoError(t, row.Err())
		var score float32
		assert.NoError(t, row.Scan(&score))
		assert.Equal(t, float32(100), score)
	})

	t.Run("Delete", func(t *testing.T) {
		res, err := db.Exec("delete from student where uid = 13 OR uid = ?", wKey)
		assert.NoError(t, err)
		affected, err := res.RowsAffected()
		assert.NoError(t, err)
		assert.Equal(t, int64(2), affected)
	})
}

func (s *IntegrationSuite) TestInsert() {
	var (
		db = s.DB()
		t  = s.T()
	)
	result, err := db.Exec(`INSERT INTO employees ( emp_no, birth_date, first_name, last_name, gender, hire_date )
		VALUES (?, ?, ?, ?, ?, ?)  `, 100001, "1992-01-07", "scott", "lewis", "M", "2014-09-01")
	assert.NoErrorf(t, err, "insert row error: %v", err)
	affected, err := result.RowsAffected()
	assert.NoErrorf(t, err, "insert row error: %v", err)
	assert.Equal(t, int64(1), affected)
}

func (s *IntegrationSuite) TestInsertOnDuplicateKey() {
	var (
		db = s.DB()
		t  = s.T()
	)

	i := 32
	result, err := db.Exec(`INSERT IGNORE INTO student(id,uid,score,name,nickname,gender,birth_year) 
     values (?,?,?,?,?,?,?) ON DUPLICATE KEY UPDATE nickname='dump' `, 1654008174496657000, i, 3.14, fmt.Sprintf("fake_name_%d", i), fmt.Sprintf("fake_nickname_%d", i), 1, 2022)
	assert.NoErrorf(t, err, "insert row error: %v", err)
	_, err = result.RowsAffected()
	assert.NoErrorf(t, err, "insert row error: %v", err)

	_, err = db.Exec(`INSERT IGNORE INTO student(id,uid,score,name,nickname,gender,birth_year) 
     values (?,?,?,?,?,?,?) ON DUPLICATE KEY UPDATE uid=32 `, 1654008174496657000, i, 3.14, fmt.Sprintf("fake_name_%d", i), fmt.Sprintf("fake_nickname_%d", i), 1, 2022)
	assert.Error(t, err, "insert row error: %v", err)
}

func (s *IntegrationSuite) TestSelect() {
	var (
		db = s.DB()
		t  = s.T()
	)

	rows, err := db.Query(`SELECT emp_no, birth_date, first_name, last_name, gender, hire_date FROM employees 
		WHERE emp_no = ?`, "100001")
	assert.NoErrorf(t, err, "select row error: %v", err)

	defer rows.Close()

	var empNo string
	var birthDate string
	var firstName string
	var lastName string
	var gender string
	var hireDate string
	if rows.Next() {
		err = rows.Scan(&empNo, &birthDate, &firstName, &lastName, &gender, &hireDate)
		if err != nil {
			t.Error(err)
		}
	}
	assert.Equal(t, "scott", firstName)
}

func (s *IntegrationSuite) TestSelectLimit1() {
	var (
		db = s.DB()
		t  = s.T()
	)

	rows, err := db.Query(`SELECT emp_no, birth_date, first_name, last_name, gender, hire_date FROM employees LIMIT 1`)
	assert.NoErrorf(t, err, "select row error: %v", err)

	defer rows.Close()

	var empNo string
	var birthDate string
	var firstName string
	var lastName string
	var gender string
	var hireDate string
	if rows.Next() {
		err = rows.Scan(&empNo, &birthDate, &firstName, &lastName, &gender, &hireDate)
		if err != nil {
			t.Error(err)
		}
	}
	assert.Equal(t, "scott", firstName)
}

func (s *IntegrationSuite) TestUpdate() {
	var (
		db = s.DB()
		t  = s.T()
	)

	result, err := db.Exec(`UPDATE employees set last_name = ? where emp_no = ?`, "louis", 100001)
	assert.NoErrorf(t, err, "update row error: %v", err)
	affected, err := result.RowsAffected()
	assert.NoErrorf(t, err, "update row error: %v", err)

	assert.Equal(t, int64(1), affected)

	_, err = db.Exec("update student set score=100.0,uid=11 where uid = ?", 32)
	assert.Error(t, err)
}

func (s *IntegrationSuite) TestDelete() {
	var (
		db = s.DB()
		t  = s.T()
	)

	// prepare test records
	_, _ = db.Exec(`INSERT IGNORE INTO employees ( emp_no, birth_date, first_name, last_name, gender, hire_date )
		VALUES (?, ?, ?, ?, ?, ?)`, 100001, "1992-01-07", "scott", "lewis", "M", "2014-09-01")

	result, err := db.Exec(`DELETE FROM employees WHERE emp_no = ?`, 100001)
	assert.NoErrorf(t, err, "delete row error: %v", err)
	affected, err := result.RowsAffected()
	assert.NoErrorf(t, err, "delete row error: %v", err)
	assert.Equal(t, int64(1), affected)
}

func (s *IntegrationSuite) TestShowDatabases() {
	var (
		db = s.DB()
		t  = s.T()
	)

	result, err := db.Query("show databases")
	assert.NoErrorf(t, err, "show databases error: %v", err)

	defer result.Close()

	affected, err := result.ColumnTypes()
	assert.NoErrorf(t, err, "show databases: %v", err)
	assert.Equal(t, affected[0].DatabaseTypeName(), "VARCHAR")
}

func (s *IntegrationSuite) TestDropTable() {
	var (
		db = s.DB()
		t  = s.T()
	)

	t.Skip()

	// drop table  physical name != logical name  and  physical name = logical name
	result, err := db.Exec(`DROP TABLE student,salaries`)

	assert.NoErrorf(t, err, "drop table error:%v", err)
	affected, err := result.RowsAffected()
	assert.Equal(t, int64(0), affected)
	assert.NoErrorf(t, err, "drop table  error: %v", err)

	// drop again, return error
	result, err = db.Exec(`DROP TABLE student,salaries`)
	assert.Error(t, err, "drop table error: %v", err)
	assert.Nil(t, result)
}

func (s *IntegrationSuite) TestJoinTable() {
	var (
		db = s.DB()
		t  = s.T()
	)

	t.Skip()

	sqls := []string{
		// shard  & no shard
		`select * from student  join titles on student.id=titles.emp_no`,
		// shard  & no shard with alias
		`select * from student  join titles as b on student.id=b.emp_no`,
		// shard  with alias & no shard with alias
		`select * from student as a join titles as b on a.id=b.emp_no`,
		// no shard & no shard
		`select * from departments join dept_emp as de on departments.dept_no = de.dept_no`,
	}

	for _, sql := range sqls {
		_, err := db.Query(sql)
		assert.NoErrorf(t, err, "join table error:%v", err)
	}
	// with where
	_, err := db.Query(`select * from student  join titles on student.id=titles.emp_no where student.id=? and titles.emp_no=?`, 1, 2)
	assert.NoErrorf(t, err, "join table error:%v", err)
}

func (s *IntegrationSuite) TestShardingAgg() {
	var (
		db = s.DB()
		t  = s.T()
	)

	if _, err := db.Exec("DELETE FROM student"); err != nil {
		t.Fatal(err)
	}

	const total = 100

	// insert into logical table
	for i := 1; i <= total; i++ {

		var (
			result sql.Result
			err    error
		)

		if i == 1 {
			result, err = db.Exec(
				`INSERT IGNORE INTO student(uid,score,name,nickname,gender,birth_year) values (?,?,?,?,?,?)`,
				i,
				95,
				fmt.Sprintf("fake_name_%d", i),
				fmt.Sprintf("fake_nickname_%d", i),
				1,
				2022,
			)
		} else {
			result, err = db.Exec(
				`INSERT IGNORE INTO student(uid,score,name,nickname,gender,birth_year) values (?,?,?,?,?,?)`,
				i,
				10,
				fmt.Sprintf("fake_name_%d", i),
				fmt.Sprintf("fake_nickname_%d", i),
				1,
				2022,
			)
		}

		assert.NoErrorf(t, err, "insert row error: %v", err)
		affected, err := result.RowsAffected()
		assert.NoErrorf(t, err, "insert row error: %v", err)
		assert.True(t, affected <= 1)
	}

	t.Run("Count", func(t *testing.T) {
		row := db.QueryRow("select count(*) as ttt from student")
		var cnt int64
		assert.NoError(t, row.Scan(&cnt))
		assert.Equal(t, int64(100), cnt)
	})

	t.Run("MAX", func(t *testing.T) {
		row := db.QueryRow("select max(score) as ttt from student")
		var cnt float64
		assert.NoError(t, row.Scan(&cnt))
		assert.Equal(t, 95, int(cnt))
	})

	t.Run("MIN", func(t *testing.T) {
		row := db.QueryRow("select min(score) as ttt from student")
		var cnt float64
		assert.NoError(t, row.Scan(&cnt))
		assert.Equal(t, float64(10), cnt)
	})

	t.Run("SUM", func(t *testing.T) {
		row := db.QueryRow("select sum(score) as ttt from student")
		var cnt float64
		assert.NoError(t, row.Scan(&cnt))
		assert.Equal(t, int64(1085), int64(cnt))
	})

	result, err := db.Exec(
		`INSERT IGNORE INTO student(uid,score,name,nickname,gender,birth_year) values (?,?,?,?,?,?)`,
		9527,
		100,
		"jason",
		"jason",
		1,
		2022,
	)
	assert.NoErrorf(t, err, "insert row error: %v", err)
	affected, err := result.RowsAffected()
	assert.NoErrorf(t, err, "insert row error: %v", err)
	assert.True(t, affected <= 1)
	result, err = db.Exec(
		`INSERT IGNORE INTO student(id,uid,score,name,nickname,gender,birth_year) values (?,?,?,?,?,?,?)`,
		time.Now().UnixNano(),
		9559,
		100,
		"jason",
		"jason",
		1,
		2022,
	)
	assert.NoErrorf(t, err, "insert row error: %v", err)
	affected, err = result.RowsAffected()
	assert.NoErrorf(t, err, "insert row error: %v", err)
	assert.True(t, affected <= 1)

	type tt struct {
		sql       string
		args      []interface{}
		expectLen int
	}

	for _, it := range []tt{
		{"SELECT * FROM student WHERE uid >= 9527", nil, 2},
	} {
		t.Run(it.sql, func(t *testing.T) {
			// select from logical table
			rows, err := db.Query(it.sql, it.args...)
			assert.NoError(t, err, "should query from sharding table successfully")
			defer rows.Close()
			data, _ := utils.PrintTable(rows)
			assert.Equal(t, it.expectLen, len(data))
		})
	}

	t.Run("SUM_Jason", func(t *testing.T) {
		row := db.QueryRow("select sum(score) as ttt from student where uid >= 9527")
		var cnt float64
		assert.NoError(t, row.Scan(&cnt))
		assert.Equal(t, 200, int(cnt))
	})

	t.Run("COUNT_Jason", func(t *testing.T) {
		row := db.QueryRow("select count(score) as ttt from student where uid >= 9527")
		var cnt int
		assert.NoError(t, row.Scan(&cnt))
		assert.Equal(t, 2, cnt)
	})

	db.Exec("DELETE FROM student WHERE uid >= 9527")
}

func (s *IntegrationSuite) TestAlterTable() {
	var (
		db = s.DB()
		t  = s.T()
	)

	result, err := db.Exec(`alter table employees add dept_no char(4) not null default "" after emp_no`)
	assert.NoErrorf(t, err, "alter table error: %v", err)
	affected, err := result.RowsAffected()
	assert.NoErrorf(t, err, "alter table error: %v", err)

	assert.Equal(t, int64(0), affected)
}

func (s *IntegrationSuite) TestCreateIndex() {
	var (
		db = s.DB()
		t  = s.T()
	)

	result, err := db.Exec("create index `name` on student (name)")
	assert.NoErrorf(t, err, "create index error: %v", err)
	affected, err := result.RowsAffected()
	assert.NoErrorf(t, err, "create index error: %v", err)
	assert.Equal(t, int64(0), affected)
}

func (s *IntegrationSuite) TestDropIndex() {
	var (
		db = s.DB()
		t  = s.T()
	)

	result, err := db.Exec("drop index `nickname` on student")
	assert.NoErrorf(t, err, "drop index error: %v", err)
	affected, err := result.RowsAffected()
	assert.NoErrorf(t, err, "drop index error: %v", err)

	assert.Equal(t, int64(0), affected)
}

func (s *IntegrationSuite) TestShowColumns() {
	var (
		db = s.DB()
		t  = s.T()
	)

	result, err := db.Query("show columns from student")
	assert.NoErrorf(t, err, "show columns error: %v", err)

	defer result.Close()

	affected, err := result.ColumnTypes()
	assert.NoErrorf(t, err, "show columns: %v", err)
	assert.Equal(t, affected[0].DatabaseTypeName(), "VARCHAR")
}

func (s *IntegrationSuite) TestShowCreate() {
	var (
		db = s.DB()
		t  = s.T()
	)

	row := db.QueryRow("show create table student")
	var table, createStr string
	assert.NoError(t, row.Scan(&table, &createStr))
	assert.Equal(t, "student", table)
}

func (s *IntegrationSuite) TestDropTrigger() {
	var (
		db = s.DB()
		t  = s.T()
	)

	type tt struct {
		sql string
	}

	for _, it := range []tt{
		{"DROP TRIGGER arana"},
		{"DROP TRIGGER employees_0000.arana"},
		{"DROP TRIGGER IF EXISTS arana"},
		{"DROP TRIGGER IF EXISTS employees_0000.arana"},
	} {
		t.Run(it.sql, func(t *testing.T) {
			_, err := db.Exec(it.sql)
			assert.NoError(t, err)
		})
	}
}

func (s *IntegrationSuite) TestHints() {
	var (
		db = s.DB()
		t  = s.T()
	)

	type tt struct {
		sql       string
		args      []interface{}
		expectLen int
	}

	for _, it := range []tt{
		{"/*A! master */ SELECT * FROM student WHERE uid = 42 AND 1=2", nil, 0},
		{"/*A! slave */  SELECT * FROM student WHERE uid = ?", []interface{}{1}, 0},
		{"/*A! master */ SELECT * FROM student WHERE uid = ?", []interface{}{1}, 1},
		{"/*A! master */ SELECT * FROM student WHERE uid in (?)", []interface{}{1}, 1},
		{"/*A! master */ SELECT * FROM student where uid between 1 and 10", nil, 1},
	} {
		t.Run(it.sql, func(t *testing.T) {
			// select from logical table
			rows, err := db.Query(it.sql, it.args...)
			assert.NoError(t, err, "should query from sharding table successfully")
			defer rows.Close()
			data, _ := utils.PrintTable(rows)
			assert.Equal(t, it.expectLen, len(data))
		})
	}

}

<<<<<<< HEAD
func (s *IntegrationSuite) TestInsertAutoIncrement() {
=======
func (s *IntegrationSuite) TestShowStatus() {
>>>>>>> b04366fe
	var (
		db = s.DB()
		t  = s.T()
	)

<<<<<<< HEAD
	defer func() {
		if _, err := db.Exec("DELETE FROM student"); err != nil {
			t.Fatal(err)
		}
	}()

	odd := 0
	even := 0

	for i := 0; i < 1000; i++ {
		result, err := db.Exec(
			`INSERT INTO student(uid,score,name,nickname,gender,birth_year) values (?,?,?,?,?,?)`,
			100+i,
			rand2.Int31n(100),
			fmt.Sprintf("auto_increment_%d", i),
			fmt.Sprintf("auto_increment_%d", i),
			1,
			2022+i,
		)
		assert.NoErrorf(t, err, "insert row error: %+v", err)
		affected, err := result.RowsAffected()
		assert.NoErrorf(t, err, "insert row error: %+v", err)
		assert.True(t, affected == 1)

		lastId, err := result.LastInsertId()
		assert.NoErrorf(t, err, "insert row error: %+v", err)
		assert.True(t, lastId != 0, fmt.Sprintf("LastInsertId : %d", lastId))
		t.Log("LastInsertId", lastId)

		if lastId%2 == 0 {
			even++
		} else {
			odd++
		}

		assert.False(t, odd == 0, "sequence val all even number")
	}
=======
	type tt struct {
		sql     string
		expectF func(t *testing.T, data [][]string) bool
	}

	for _, it := range []tt{
		{"SHOW STATUS", func(t *testing.T, data [][]string) bool {
			t.Logf("%+v", data)
			return len(data) > 0
		}},
		{"SHOW STATUS LIKE 'Key%';", func(t *testing.T, data [][]string) bool {
			t.Logf("%+v", data)
			return len(data) >= 5
		}},
	} {
		t.Run(it.sql, func(t *testing.T) {
			// show table status
			rows, err := db.Query(it.sql)
			assert.NoError(t, err, "should query status successfully")
			defer rows.Close()
			data, _ := utils.PrintTable(rows)
			assert.True(t, it.expectF(t, data))
		})
	}

>>>>>>> b04366fe
}<|MERGE_RESOLUTION|>--- conflicted
+++ resolved
@@ -380,7 +380,6 @@
 
 	// insert into logical table
 	for i := 1; i <= total; i++ {
-
 		var (
 			result sql.Result
 			err    error
@@ -407,7 +406,6 @@
 				2022,
 			)
 		}
-
 		assert.NoErrorf(t, err, "insert row error: %v", err)
 		affected, err := result.RowsAffected()
 		assert.NoErrorf(t, err, "insert row error: %v", err)
@@ -443,7 +441,8 @@
 	})
 
 	result, err := db.Exec(
-		`INSERT IGNORE INTO student(uid,score,name,nickname,gender,birth_year) values (?,?,?,?,?,?)`,
+		`INSERT IGNORE INTO student(id,uid,score,name,nickname,gender,birth_year) values (?,?,?,?,?,?,?)`,
+		time.Now().UnixNano(),
 		9527,
 		100,
 		"jason",
@@ -629,55 +628,12 @@
 
 }
 
-<<<<<<< HEAD
-func (s *IntegrationSuite) TestInsertAutoIncrement() {
-=======
 func (s *IntegrationSuite) TestShowStatus() {
->>>>>>> b04366fe
-	var (
-		db = s.DB()
-		t  = s.T()
-	)
-
-<<<<<<< HEAD
-	defer func() {
-		if _, err := db.Exec("DELETE FROM student"); err != nil {
-			t.Fatal(err)
-		}
-	}()
-
-	odd := 0
-	even := 0
-
-	for i := 0; i < 1000; i++ {
-		result, err := db.Exec(
-			`INSERT INTO student(uid,score,name,nickname,gender,birth_year) values (?,?,?,?,?,?)`,
-			100+i,
-			rand2.Int31n(100),
-			fmt.Sprintf("auto_increment_%d", i),
-			fmt.Sprintf("auto_increment_%d", i),
-			1,
-			2022+i,
-		)
-		assert.NoErrorf(t, err, "insert row error: %+v", err)
-		affected, err := result.RowsAffected()
-		assert.NoErrorf(t, err, "insert row error: %+v", err)
-		assert.True(t, affected == 1)
-
-		lastId, err := result.LastInsertId()
-		assert.NoErrorf(t, err, "insert row error: %+v", err)
-		assert.True(t, lastId != 0, fmt.Sprintf("LastInsertId : %d", lastId))
-		t.Log("LastInsertId", lastId)
-
-		if lastId%2 == 0 {
-			even++
-		} else {
-			odd++
-		}
-
-		assert.False(t, odd == 0, "sequence val all even number")
-	}
-=======
+	var (
+		db = s.DB()
+		t  = s.T()
+	)
+
 	type tt struct {
 		sql     string
 		expectF func(t *testing.T, data [][]string) bool
@@ -703,5 +659,49 @@
 		})
 	}
 
->>>>>>> b04366fe
+}
+
+func (s *IntegrationSuite) TestInsertAutoIncrement() {
+	var (
+		db = s.DB()
+		t  = s.T()
+	)
+
+	defer func() {
+		if _, err := db.Exec("DELETE FROM student"); err != nil {
+			t.Fatal(err)
+		}
+	}()
+
+	odd := 0
+	even := 0
+
+	for i := 0; i < 1000; i++ {
+		result, err := db.Exec(
+			`INSERT INTO student(uid,score,name,nickname,gender,birth_year) values (?,?,?,?,?,?)`,
+			100+i,
+			rand2.Int31n(100),
+			fmt.Sprintf("auto_increment_%d", i),
+			fmt.Sprintf("auto_increment_%d", i),
+			1,
+			2022+i,
+		)
+		assert.NoErrorf(t, err, "insert row error: %+v", err)
+		affected, err := result.RowsAffected()
+		assert.NoErrorf(t, err, "insert row error: %+v", err)
+		assert.True(t, affected == 1)
+
+		lastId, err := result.LastInsertId()
+		assert.NoErrorf(t, err, "insert row error: %+v", err)
+		assert.True(t, lastId != 0, fmt.Sprintf("LastInsertId : %d", lastId))
+		t.Log("LastInsertId", lastId)
+
+		if lastId%2 == 0 {
+			even++
+		} else {
+			odd++
+		}
+
+		assert.False(t, odd == 0, "sequence val all even number")
+	}
 }