--- conflicted
+++ resolved
@@ -634,7 +634,6 @@
 	assert.NoErrorf(t, err, "show users error: %v", err)
 }
 
-<<<<<<< HEAD
 func (s *IntegrationSuite) TestShowCreateSequence() {
 	var (
 		db = s.DB()
@@ -645,8 +644,6 @@
 	assert.NoErrorf(t, err, "show create sequence error: %v", err)
 }
 
-=======
->>>>>>> 1d72a2c0
 func (s *IntegrationSuite) TestShowShardingTable() {
 	var (
 		db = s.DB()
