/*
 * Licensed to the Apache Software Foundation (ASF) under one or more
 * contributor license agreements.  See the NOTICE file distributed with
 * this work for additional information regarding copyright ownership.
 * The ASF licenses this file to You under the Apache License, Version 2.0
 * (the "License"); you may not use this file except in compliance with
 * the License.  You may obtain a copy of the License at
 *
 *     http://www.apache.org/licenses/LICENSE-2.0
 *
 * Unless required by applicable law or agreed to in writing, software
 * distributed under the License is distributed on an "AS IS" BASIS,
 * WITHOUT WARRANTIES OR CONDITIONS OF ANY KIND, either express or implied.
 * See the License for the specific language governing permissions and
 * limitations under the License.
 */

package test

import (
	"database/sql"
	"fmt"
	"testing"
	"time"
)

import (
	_ "github.com/go-sql-driver/mysql"

	"github.com/stretchr/testify/assert"
	"github.com/stretchr/testify/suite"
)

import (
	"github.com/arana-db/arana/pkg/util/rand2"
	utils "github.com/arana-db/arana/pkg/util/tableprint"
)

type IntegrationSuite struct {
	*MySuite
}

func TestSuite(t *testing.T) {
	su := NewMySuite(
		WithMySQLServerAuth("root", "123456"),
		WithMySQLDatabase("employees"),
		WithConfig("../integration_test/config/db_tbl/config.yaml"),
		WithScriptPath("../scripts"),
		//WithDevMode(), // NOTICE: UNCOMMENT IF YOU WANT TO DEBUG LOCAL ARANA SERVER!!!
	)
	suite.Run(t, &IntegrationSuite{su})
}

func (s *IntegrationSuite) TestBasicTx() {
	var (
		db = s.DB()
		t  = s.T()
	)
	tx, err := db.Begin()
	assert.NoError(t, err, "should begin a new tx")

	var (
		name  = fmt.Sprintf("fake_name_%d", time.Now().UnixNano())
		value = rand2.Int31n(1000)
	)

	res, err := tx.Exec("INSERT INTO sequence(name,value,modified_at) VALUES(?,?,NOW())", name, value)
	assert.NoError(t, err, "should insert ok")
	affected, err := res.RowsAffected()
	assert.NoError(t, err)
	assert.Equal(t, int64(1), affected)

	row := tx.QueryRow("SELECT COUNT(1) FROM sequence WHERE name=?", name)
	assert.NoError(t, row.Err())
	var cnt int
	err = row.Scan(&cnt)
	assert.NoError(t, err)
	assert.Equal(t, 1, cnt)

	err = tx.Rollback()
	assert.NoError(t, err, "should rollback ok")

	row = db.QueryRow("SELECT COUNT(1) FROM sequence WHERE name=?", name)
	assert.NoError(t, row.Err())
	err = row.Scan(&cnt)
	assert.NoError(t, err)
	assert.Equal(t, 0, cnt)

	// test commit
	tx, err = db.Begin()
	assert.NoError(t, err)

	res, err = tx.Exec("INSERT INTO sequence(name,value,modified_at) VALUES(?,?,NOW())", name, value)
	assert.NoError(t, err, "should insert ok")
	affected, err = res.RowsAffected()
	assert.NoError(t, err)
	assert.Equal(t, int64(1), affected)

	err = tx.Commit()
	assert.NoError(t, err, "should commit ok")

	row = db.QueryRow("SELECT COUNT(1) FROM sequence WHERE name=?", name)
	assert.NoError(t, row.Err())
	err = row.Scan(&cnt)
	assert.NoError(t, err)
	assert.Equal(t, 1, cnt)

	_, _ = db.Exec("delete from sequence where name = ?", name)
}

func (s *IntegrationSuite) TestSimpleSharding() {
	var (
		db = s.DB()
		t  = s.T()
	)

	const total = 100

	// insert into logical table
	for i := 1; i <= total; i++ {
		result, err := db.Exec(
			`INSERT IGNORE INTO student(id,uid,score,name,nickname,gender,birth_year) values (?,?,?,?,?,?,?)`,
			time.Now().UnixNano(),
			i,
			3.14,
			fmt.Sprintf("fake_name_%d", i),
			fmt.Sprintf("fake_nickname_%d", i),
			1,
			2022,
		)
		assert.NoErrorf(t, err, "insert row error: %v", err)
		affected, err := result.RowsAffected()
		assert.NoErrorf(t, err, "insert row error: %v", err)
		assert.True(t, affected <= 1)
	}

	type tt struct {
		sql       string
		args      []interface{}
		expectLen int
	}

	for _, it := range []tt{
		{"SELECT * FROM student WHERE uid = 42 AND 1=2", nil, 0},
		{"SELECT * FROM student WHERE uid = ?", []interface{}{42}, 1},
		{"SELECT * FROM student WHERE uid in (?,?,?)", []interface{}{1, 2, 33}, 3},
		{"SELECT * FROM student where uid between 1 and 10", nil, 10},
		//{"SELECT * FROM student", nil, total}, // TODO: fix -> packet got EOF
	} {
		t.Run(it.sql, func(t *testing.T) {
			// select from logical table
			rows, err := db.Query(it.sql, it.args...)
			assert.NoError(t, err, "should query from sharding table successfully")
			defer rows.Close()
			data, _ := utils.PrintTable(rows)
			assert.Equal(t, it.expectLen, len(data))
		})
	}

	const wKey = 44
	t.Run("Update", func(t *testing.T) {
		res, err := db.Exec("update student set score=100.0 where uid = ?", wKey)
		assert.NoError(t, err)
		affected, err := res.RowsAffected()
		assert.NoError(t, err)
		assert.Equal(t, int64(1), affected)

		// validate
		row := db.QueryRow("select score from student where uid = ?", wKey)
		assert.NoError(t, row.Err())
		var score float32
		assert.NoError(t, row.Scan(&score))
		assert.Equal(t, float32(100), score)
	})

	t.Run("Delete", func(t *testing.T) {
		res, err := db.Exec("delete from student where uid = 13 OR uid = ?", wKey)
		assert.NoError(t, err)
		affected, err := res.RowsAffected()
		assert.NoError(t, err)
		assert.Equal(t, int64(2), affected)
	})
}

func (s *IntegrationSuite) TestInsert() {
	var (
		db = s.DB()
		t  = s.T()
	)
	result, err := db.Exec(`INSERT INTO employees ( emp_no, birth_date, first_name, last_name, gender, hire_date )
		VALUES (?, ?, ?, ?, ?, ?)  `, 100001, "1992-01-07", "scott", "lewis", "M", "2014-09-01")
	assert.NoErrorf(t, err, "insert row error: %v", err)
	affected, err := result.RowsAffected()
	assert.NoErrorf(t, err, "insert row error: %v", err)
	assert.Equal(t, int64(1), affected)
}

func (s *IntegrationSuite) TestInsertOnDuplicateKey() {
	var (
		db = s.DB()
		t  = s.T()
	)

	i := 32
	result, err := db.Exec(`INSERT IGNORE INTO student(id,uid,score,name,nickname,gender,birth_year) 
     values (?,?,?,?,?,?,?) ON DUPLICATE KEY UPDATE nickname='dump' `, 1654008174496657000, i, 3.14, fmt.Sprintf("fake_name_%d", i), fmt.Sprintf("fake_nickname_%d", i), 1, 2022)
	assert.NoErrorf(t, err, "insert row error: %v", err)
	_, err = result.RowsAffected()
	assert.NoErrorf(t, err, "insert row error: %v", err)

	_, err = db.Exec(`INSERT IGNORE INTO student(id,uid,score,name,nickname,gender,birth_year) 
     values (?,?,?,?,?,?,?) ON DUPLICATE KEY UPDATE uid=32 `, 1654008174496657000, i, 3.14, fmt.Sprintf("fake_name_%d", i), fmt.Sprintf("fake_nickname_%d", i), 1, 2022)
	assert.Error(t, err, "insert row error: %v", err)

}
func (s *IntegrationSuite) TestSelect() {
	var (
		db = s.DB()
		t  = s.T()
	)

	rows, err := db.Query(`SELECT emp_no, birth_date, first_name, last_name, gender, hire_date FROM employees 
		WHERE emp_no = ?`, 100001)
	assert.NoErrorf(t, err, "select row error: %v", err)

	defer rows.Close()

	var empNo string
	var birthDate string
	var firstName string
	var lastName string
	var gender string
	var hireDate string
	if rows.Next() {
		err = rows.Scan(&empNo, &birthDate, &firstName, &lastName, &gender, &hireDate)
		if err != nil {
			t.Error(err)
		}
	}
	assert.Equal(t, "scott", firstName)
}

func (s *IntegrationSuite) TestSelectLimit1() {
	var (
		db = s.DB()
		t  = s.T()
	)

	rows, err := db.Query(`SELECT emp_no, birth_date, first_name, last_name, gender, hire_date FROM employees LIMIT 1`)
	assert.NoErrorf(t, err, "select row error: %v", err)

	defer rows.Close()

	var empNo string
	var birthDate string
	var firstName string
	var lastName string
	var gender string
	var hireDate string
	if rows.Next() {
		err = rows.Scan(&empNo, &birthDate, &firstName, &lastName, &gender, &hireDate)
		if err != nil {
			t.Error(err)
		}
	}
	assert.Equal(t, "scott", firstName)
}

func (s *IntegrationSuite) TestUpdate() {
	var (
		db = s.DB()
		t  = s.T()
	)

	result, err := db.Exec(`UPDATE employees set last_name = ? where emp_no = ?`, "louis", 100001)
	assert.NoErrorf(t, err, "update row error: %v", err)
	affected, err := result.RowsAffected()
	assert.NoErrorf(t, err, "update row error: %v", err)

	assert.Equal(t, int64(1), affected)

	_, err = db.Exec("update student set score=100.0,uid=11 where uid = ?", 32)
	assert.Error(t, err)
}

func (s *IntegrationSuite) TestDelete() {
	var (
		db = s.DB()
		t  = s.T()
	)

	// prepare test records
	_, _ = db.Exec(`INSERT IGNORE INTO employees ( emp_no, birth_date, first_name, last_name, gender, hire_date )
		VALUES (?, ?, ?, ?, ?, ?)`, 100001, "1992-01-07", "scott", "lewis", "M", "2014-09-01")

	result, err := db.Exec(`DELETE FROM employees WHERE emp_no = ?`, 100001)
	assert.NoErrorf(t, err, "delete row error: %v", err)
	affected, err := result.RowsAffected()
	assert.NoErrorf(t, err, "delete row error: %v", err)
	assert.Equal(t, int64(1), affected)
}

func (s *IntegrationSuite) TestShowDatabases() {
	var (
		db = s.DB()
		t  = s.T()
	)

	result, err := db.Query("show databases")
	assert.NoErrorf(t, err, "show databases error: %v", err)

	defer result.Close()

	affected, err := result.ColumnTypes()
	assert.NoErrorf(t, err, "show databases: %v", err)
	assert.Equal(t, affected[0].DatabaseTypeName(), "VARCHAR")
}

func (s *IntegrationSuite) TestDropTable() {
	var (
		db = s.DB()
		t  = s.T()
	)

	t.Skip()

	//drop table  physical name != logical name  and  physical name = logical name
	result, err := db.Exec(`DROP TABLE student,salaries`)

	assert.NoErrorf(t, err, "drop table error:%v", err)
	affected, err := result.RowsAffected()
	assert.Equal(t, int64(0), affected)
	assert.NoErrorf(t, err, "drop table  error: %v", err)

	//drop again, return error
	result, err = db.Exec(`DROP TABLE student,salaries`)
	assert.Error(t, err, "drop table error: %v", err)
	assert.Nil(t, result)
}

func (s *IntegrationSuite) TestJoinTable() {
	var (
		db = s.DB()
		t  = s.T()
	)

	t.Skip()

	sqls := []string{
		//shard  & no shard
		`select * from student  join titles on student.id=titles.emp_no`,
		// shard  & no shard with alias
		`select * from student  join titles as b on student.id=b.emp_no`,
		// shard  with alias & no shard with alias
		`select * from student as a join titles as b on a.id=b.emp_no`,
		// no shard & no shard
		`select * from departments join dept_emp as de on departments.dept_no = de.dept_no`,
	}

	for _, sql := range sqls {
		_, err := db.Query(sql)
		assert.NoErrorf(t, err, "join table error:%v", err)
	}
	//with where
	_, err := db.Query(`select * from student  join titles on student.id=titles.emp_no where student.id=? and titles.emp_no=?`, 1, 2)
	assert.NoErrorf(t, err, "join table error:%v", err)
}

func (s *IntegrationSuite) TestShardingAgg() {
	var (
		db = s.DB()
		t  = s.T()
	)

	const total = 100

	// insert into logical table
	for i := 1; i <= total; i++ {
		result, err := db.Exec(
			`INSERT IGNORE INTO student(id,uid,score,name,nickname,gender,birth_year) values (?,?,?,?,?,?,?)`,
			time.Now().UnixNano(),
			i,
			3.14,
			fmt.Sprintf("fake_name_%d", i),
			fmt.Sprintf("fake_nickname_%d", i),
			1,
			2022,
		)
		assert.NoErrorf(t, err, "insert row error: %v", err)
		affected, err := result.RowsAffected()
		assert.NoErrorf(t, err, "insert row error: %v", err)
		assert.True(t, affected <= 1)
	}

	t.Run("Count", func(t *testing.T) {
		row := db.QueryRow("select count(*) as ttt from student")
		var cnt int64
		assert.NoError(t, row.Scan(&cnt))
		assert.Equal(t, int64(100), cnt)
	})

	t.Run("MAX", func(t *testing.T) {
		row := db.QueryRow("select max(score) as ttt from student")
		var cnt float64
		assert.NoError(t, row.Scan(&cnt))
		assert.Equal(t, 95, int(cnt))
	})

	t.Run("MIN", func(t *testing.T) {
		row := db.QueryRow("select min(score) as ttt from student")
		var cnt float64
		assert.NoError(t, row.Scan(&cnt))
		assert.Equal(t, 3.14, cnt)
	})

	t.Run("SUM", func(t *testing.T) {
		row := db.QueryRow("select sum(score) as ttt from student")
		var cnt float64
		assert.NoError(t, row.Scan(&cnt))
		assert.Equal(t, int64(405), int64(cnt))
	})

	result, err := db.Exec(
		`INSERT IGNORE INTO student(id,uid,score,name,nickname,gender,birth_year) values (?,?,?,?,?,?,?)`,
		time.Now().UnixNano(),
		9527,
		100,
		"jason",
		"jason",
		1,
		2022,
	)
	assert.NoErrorf(t, err, "insert row error: %v", err)
	affected, err := result.RowsAffected()
	assert.NoErrorf(t, err, "insert row error: %v", err)
	assert.True(t, affected <= 1)
	result, err = db.Exec(
		`INSERT IGNORE INTO student(id,uid,score,name,nickname,gender,birth_year) values (?,?,?,?,?,?,?)`,
		time.Now().UnixNano(),
		9559,
		100,
		"jason",
		"jason",
		1,
		2022,
	)
	assert.NoErrorf(t, err, "insert row error: %v", err)
	affected, err = result.RowsAffected()
	assert.NoErrorf(t, err, "insert row error: %v", err)
	assert.True(t, affected <= 1)

	type tt struct {
		sql       string
		args      []interface{}
		expectLen int
	}

	for _, it := range []tt{
		{"SELECT * FROM student WHERE uid >= 9527", nil, 2},
	} {
		t.Run(it.sql, func(t *testing.T) {
			// select from logical table
			rows, err := db.Query(it.sql, it.args...)
			assert.NoError(t, err, "should query from sharding table successfully")
			defer rows.Close()
			data, _ := utils.PrintTable(rows)
			assert.Equal(t, it.expectLen, len(data))
		})
	}

	t.Run("SUM_Jason", func(t *testing.T) {
		row := db.QueryRow("select sum(score) as ttt from student where uid >= 9527")
		var cnt float64
		assert.NoError(t, row.Scan(&cnt))
		assert.Equal(t, 200, int(cnt))
	})

	t.Run("COUNT_Jason", func(t *testing.T) {
		row := db.QueryRow("select count(score) as ttt from student where uid >= 9527")
		var cnt int
		assert.NoError(t, row.Scan(&cnt))
		assert.Equal(t, 2, cnt)
	})

	db.Exec("DELETE FROM student WHERE uid >= 9527")
}

func (s *IntegrationSuite) TestAlterTable() {
	var (
		db = s.DB()
		t  = s.T()
	)

	result, err := db.Exec(`alter table employees add dept_no char(4) not null default "" after emp_no`)
	assert.NoErrorf(t, err, "alter table error: %v", err)
	affected, err := result.RowsAffected()
	assert.NoErrorf(t, err, "alter table error: %v", err)

	assert.Equal(t, int64(0), affected)
}

func (s *IntegrationSuite) TestDropIndex() {
	var (
		db = s.DB()
		t  = s.T()
	)

	result, err := db.Exec("drop index `nickname` on student")
	assert.NoErrorf(t, err, "drop index error: %v", err)
	affected, err := result.RowsAffected()
	assert.NoErrorf(t, err, "drop index error: %v", err)

	assert.Equal(t, int64(0), affected)

	schemas := map[string]string{"employees_0000": "student_0000", "employees_0001": "student_0012", "employees_0002": "student_0020", "employees_0003": "student_0024"}

	for schema := range schemas {
		table := schemas[schema]

		func(schema string) {
			mysqlDb, err := s.MySQLDB(schema)
			assert.NoErrorf(t, err, "connect mysql error: %v", err)

			defer mysqlDb.Close()
			rows, err := mysqlDb.Query(fmt.Sprintf("show index from %s", table))
			assert.NoErrorf(t, err, "show create error: %v", err)

			defer rows.Close()

			ret, err := convertRowsToMapSlice(rows)
			assert.NoErrorf(t, err, "connect mysql error: %v", err)

			newRet := make([]map[string]string, len(ret), len(ret))
			for i := range ret {
				newRet[i] = make(map[string]string)
				for k, v := range ret[i] {
					if (*v.(*interface{})) == nil {
						newRet[i][k] = ""
						continue
					}
					newRet[i][k] = string((*v.(*interface{})).([]uint8))
				}
			}
			t.Logf("ret : %#v", newRet)

			for i := range ret {
				keyName := string((*ret[i]["Key_name"].(*interface{})).([]uint8))
				t.Logf("Key_name : %s", keyName)
				if keyName == "nickname" {
					t.Fatal("drop index `nickname` fail")
				}
			}

		}(schema)

	}

}

func convertRowsToMapSlice(rows *sql.Rows) ([]map[string]interface{}, error) {
	ret := make([]map[string]interface{}, 0, 4)

	columns, _ := rows.Columns()

	cache := make([]interface{}, len(columns))
	for index := range cache {
		var placeholder interface{}
		cache[index] = &placeholder
	}

	for rows.Next() {
		if err := rows.Scan(cache...); err != nil {
			return nil, err
		}

		record := make(map[string]interface{})
		for i, d := range cache {
			record[columns[i]] = d
		}

		ret = append(ret, record)
	}

	return ret, nil
}

func (s *IntegrationSuite) TestShowColumns() {
	var (
		db = s.DB()
		t  = s.T()
	)

	result, err := db.Query("show columns from student")
	assert.NoErrorf(t, err, "show columns error: %v", err)

	defer result.Close()

	affected, err := result.ColumnTypes()
	assert.NoErrorf(t, err, "show columns: %v", err)
	assert.Equal(t, affected[0].DatabaseTypeName(), "VARCHAR")
}

<<<<<<< HEAD
func (s *IntegrationSuite) TestDropTrigger() {
=======
func (s *IntegrationSuite) TestShowCreate() {
>>>>>>> ddd683fb
	var (
		db = s.DB()
		t  = s.T()
	)

<<<<<<< HEAD
	type tt struct {
		sql string
		err string
	}

	for _, it := range []tt{
		{"DROP TRIGGER arana", "Error 1360: Trigger does not exist"},
		{"DROP TRIGGER employees_0000.arana", "Error 1360: Trigger does not exist"},
		{"DROP TRIGGER IF EXISTS arana", ""},
		{"DROP TRIGGER IF EXISTS employees_0000.arana", ""},
	} {
		t.Run(it.sql, func(t *testing.T) {
			_, err := db.Exec(it.sql)
			if it.err != "" {
				assert.EqualError(t, err, it.err)
				return
			}
			assert.NoError(t, err)
		})
	}
=======
	row := db.QueryRow("show create table student")
	var table, createStr string
	assert.NoError(t, row.Scan(&table, &createStr))
	assert.Equal(t, "student", table)
>>>>>>> ddd683fb
}<|MERGE_RESOLUTION|>--- conflicted
+++ resolved
@@ -600,17 +600,24 @@
 	assert.Equal(t, affected[0].DatabaseTypeName(), "VARCHAR")
 }
 
-<<<<<<< HEAD
+func (s *IntegrationSuite) TestShowCreate() {
+	var (
+		db = s.DB()
+		t  = s.T()
+	)
+
+	row := db.QueryRow("show create table student")
+	var table, createStr string
+	assert.NoError(t, row.Scan(&table, &createStr))
+	assert.Equal(t, "student", table)
+}
+
 func (s *IntegrationSuite) TestDropTrigger() {
-=======
-func (s *IntegrationSuite) TestShowCreate() {
->>>>>>> ddd683fb
-	var (
-		db = s.DB()
-		t  = s.T()
-	)
-
-<<<<<<< HEAD
+	var (
+		db = s.DB()
+		t  = s.T()
+	)
+
 	type tt struct {
 		sql string
 		err string
@@ -631,10 +638,4 @@
 			assert.NoError(t, err)
 		})
 	}
-=======
-	row := db.QueryRow("show create table student")
-	var table, createStr string
-	assert.NoError(t, row.Scan(&table, &createStr))
-	assert.Equal(t, "student", table)
->>>>>>> ddd683fb
 }