--- conflicted
+++ resolved
@@ -629,40 +629,12 @@
 
 }
 
-<<<<<<< HEAD
-func (s *IntegrationSuite) TestInsertAutoIncrement() {
-=======
 func (s *IntegrationSuite) TestShowStatus() {
->>>>>>> b04366fe
-	var (
-		db = s.DB()
-		t  = s.T()
-	)
-
-<<<<<<< HEAD
-	result, err := db.Exec(
-		`INSERT INTO student(uid,score,name,nickname,gender,birth_year) values (?,?,?,?,?,?)`,
-		time.Now().Unix(),
-		100,
-		"auto_increment",
-		"auto_increment",
-		1,
-		2022,
-	)
-	assert.NoErrorf(t, err, "insert row error: %+v", err)
-	affected, err := result.RowsAffected()
-	assert.NoErrorf(t, err, "insert row error: %+v", err)
-	assert.True(t, affected == 1)
-
-	lastId, err := result.LastInsertId()
-	assert.NoErrorf(t, err, "insert row error: %+v", err)
-	assert.True(t, lastId != 0, fmt.Sprintf("LastInsertId : %d", lastId))
-	t.Log("LastInsertId", lastId)
-
-	if _, err := db.Exec("DELETE FROM student"); err != nil {
-		t.Fatal(err)
-	}
-=======
+	var (
+		db = s.DB()
+		t  = s.T()
+	)
+
 	type tt struct {
 		sql     string
 		expectF func(t *testing.T, data [][]string) bool
@@ -688,5 +660,35 @@
 		})
 	}
 
->>>>>>> b04366fe
-}+}
+
+
+func (s *IntegrationSuite) TestInsertAutoIncrement() {
+	var (
+		db = s.DB()
+		t  = s.T()
+	)
+
+	result, err := db.Exec(
+		`INSERT INTO student(uid,score,name,nickname,gender,birth_year) values (?,?,?,?,?,?)`,
+		time.Now().Unix(),
+		100,
+		"auto_increment",
+		"auto_increment",
+		1,
+		2022,
+	)
+	assert.NoErrorf(t, err, "insert row error: %+v", err)
+	affected, err := result.RowsAffected()
+	assert.NoErrorf(t, err, "insert row error: %+v", err)
+	assert.True(t, affected == 1)
+
+	lastId, err := result.LastInsertId()
+	assert.NoErrorf(t, err, "insert row error: %+v", err)
+	assert.True(t, lastId != 0, fmt.Sprintf("LastInsertId : %d", lastId))
+	t.Log("LastInsertId", lastId)
+
+	if _, err := db.Exec("DELETE FROM student"); err != nil {
+		t.Fatal(err)
+	}
+}
