#
# Licensed to the Apache Software Foundation (ASF) under one or more
# contributor license agreements.  See the NOTICE file distributed with
# this work for additional information regarding copyright ownership.
# The ASF licenses this file to You under the Apache License, Version 2.0
# (the "License"); you may not use this file except in compliance with
# the License.  You may obtain a copy of the License at
#
#     http://www.apache.org/licenses/LICENSE-2.0
#
# Unless required by applicable law or agreed to in writing, software
# distributed under the License is distributed on an "AS IS" BASIS,
# WITHOUT WARRANTIES OR CONDITIONS OF ANY KIND, either express or implied.
# See the License for the specific language governing permissions and
# limitations under the License.
#

kind: ConfigMap
apiVersion: "1.0"
listeners:
  - protocol_type: mysql
    server_version: 5.7.0
    socket_address:
      address: 0.0.0.0
      port: 13306
<<<<<<< HEAD

registry:
    name: etcd
    root_path: arana
    options:
      endpoints: "http://127.0.0.1:2379"

#    name: nacos
#    options:
#      endpoints: "127.0.0.1:8848"
#      namespace: arana
#      group: arana
#      contextPath: /nacos
#      scheme: http
#      username: nacos
#      password: nacos

=======
log_path: "log"
slow_log_path: "slow_log"
>>>>>>> 8c0e969f
config:
  name: file

#  name: etcd
#  root_path: arana
#  options:
#    endpoints: "http://127.0.0.1:2379"

#   name: nacos
#   options:
#     endpoints: "127.0.0.1:8848"
#     namespace: arana
#     group: arana
#     contextPath: /nacos
#     scheme: http
#     username: nacos
#     password: nacos<|MERGE_RESOLUTION|>--- conflicted
+++ resolved
@@ -23,7 +23,6 @@
     socket_address:
       address: 0.0.0.0
       port: 13306
-<<<<<<< HEAD
 
 registry:
     name: etcd
@@ -41,10 +40,8 @@
 #      username: nacos
 #      password: nacos
 
-=======
 log_path: "log"
 slow_log_path: "slow_log"
->>>>>>> 8c0e969f
 config:
   name: file
 
